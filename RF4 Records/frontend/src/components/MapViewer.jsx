import React, { useState, useRef, useEffect, useCallback } from 'react';
import { useParams, useNavigate, useSearchParams, useLocation } from 'react-router-dom';
import { ZoomIn, ZoomOut, RotateCcw, Home, X, Share2, Loader2 } from 'lucide-react';
import { availableMaps } from '../config/maps.js';

const MapViewer = () => {
  const { mapName } = useParams();
  const navigate = useNavigate();
  const location = useLocation();
  const [searchParams, setSearchParams] = useSearchParams();
  // Parse filename to extract coordinate bounds
  const parseMapBounds = (filename) => {
    // Format: "Testmap-1-1-100-100.jpg" or "Testmap-1.5-2.3-100.7-99.2.jpg"
    // Supports both integers and decimals
    const match = filename.match(/^([^-]+)-([\d.]+)-([\d.]+)-([\d.]+)-([\d.]+)\./);
    if (match) {
      const [, name, minX, minY, maxX, maxY] = match;
      return {
        name,
        minX: parseFloat(minX),
        minY: parseFloat(minY),
        maxX: parseFloat(maxX),
        maxY: parseFloat(maxY)
      };
    }
    return null;
  };

<<<<<<< HEAD
  // Available maps - map from URL name to filename
  const availableMaps = {
    'copper': 'Copper-24-23.5-78-77.png',
    'elklake': 'ElkLake-38-38-162-161.5.png'
  };
=======
>>>>>>> b54479e6

  // Get current map from URL or default to first available
  const getCurrentMapFile = () => {
    if (mapName && availableMaps[mapName.toLowerCase()]) {
      return availableMaps[mapName.toLowerCase()];
    }
    return Object.values(availableMaps)[0];
  };

  const [currentMap, setCurrentMap] = useState(getCurrentMapFile());
  const [mapBounds, setMapBounds] = useState(() => parseMapBounds(getCurrentMapFile()));
  const [mouseCoords, setMouseCoords] = useState({ x: 0, y: 0 });
  const [mousePosition, setMousePosition] = useState({ x: 0, y: 0 });
  const [isMouseOverMap, setIsMouseOverMap] = useState(false);
  const [isMouseOverImage, setIsMouseOverImage] = useState(false);
  
  // Measurement state - store map coordinates only
  const [markers, setMarkers] = useState([]); // { id, mapCoords: {x,y} }
  const [measurements, setMeasurements] = useState([]);
  const [currentMeasurement, setCurrentMeasurement] = useState(null); // { start: {mapCoords} }
  
  // Pan and zoom state - start with smaller scale to prevent flash
  const [transform, setTransform] = useState({
    scale: 0.3,
    translateX: 0,
    translateY: 0
  });
  
  // Force re-render when transform changes to update marker positions
  const [transformKey, setTransformKey] = useState(0);
  
  // Track if image is loaded and sized to prevent flash
  const [imageReady, setImageReady] = useState(false);
  
  const [isDragging, setIsDragging] = useState(false);
  const [dragStart, setDragStart] = useState({ x: 0, y: 0 });
  const [dragStartTransform, setDragStartTransform] = useState({ translateX: 0, translateY: 0 });
  
  const mapContainerRef = useRef(null);
  const mapImageRef = useRef(null);

  // Function to convert map coordinates to current screen position
  const mapCoordsToCurrentScreenPos = useCallback((mapCoords) => {
    if (!mapImageRef.current || !mapContainerRef.current || !mapBounds) {
      return { x: 0, y: 0 };
    }

    // This uses the same conversion as the working popup, just in reverse
    const containerRect = mapContainerRef.current.getBoundingClientRect();
    
    // Convert map coords to relative position (0-1)
    const relativeX = (mapCoords.x - mapBounds.minX) / (mapBounds.maxX - mapBounds.minX);
    const relativeY = (mapBounds.maxY - mapCoords.y) / (mapBounds.maxY - mapBounds.minY);
    
    // Get current image bounds
    const imgRect = mapImageRef.current.getBoundingClientRect();
    
    // Convert to screen coordinates relative to container
    const screenX = (imgRect.left - containerRect.left) + (relativeX * imgRect.width);
    const screenY = (imgRect.top - containerRect.top) + (relativeY * imgRect.height);
    
    return { x: screenX, y: screenY };
  }, [mapBounds, transformKey]);

  // Calculate distance between two map coordinates (in meters)
  const calculateDistance = useCallback((coord1, coord2) => {
    const dx = coord2.x - coord1.x;
    const dy = coord2.y - coord1.y;
    const coordDistance = Math.sqrt(dx * dx + dy * dy);
    return coordDistance * 5; // 1 coordinate = 5 meters
  }, []);

  // Format distance for display
  const formatDistance = useCallback((meters) => {
    const roundedMeters = Math.round(meters);
    if (roundedMeters < 1000) {
      return `${roundedMeters}m`;
    } else {
      return `${(roundedMeters / 1000).toFixed(1)}km`;
    }
  }, []);



  // Convert pixel coordinates to map coordinates (accounting for transforms)
  const pixelToMapCoords = useCallback((pixelX, pixelY) => {
    if (!mapBounds || !mapImageRef.current || !mapContainerRef.current) return { x: 0, y: 0 };
    
    const img = mapImageRef.current;
    const container = mapContainerRef.current;
    const containerRect = container.getBoundingClientRect();
    const imgRect = img.getBoundingClientRect();
    
    // Get relative position within the image's actual displayed bounds
    const relativeX = (pixelX - imgRect.left) / imgRect.width;
    const relativeY = (pixelY - imgRect.top) / imgRect.height;
    
    // Convert to map coordinates
    // Note: Image Y coordinates go top-to-bottom, but map coordinates go bottom-to-top
    const mapX = mapBounds.minX + (relativeX * (mapBounds.maxX - mapBounds.minX));
    const mapY = mapBounds.maxY - (relativeY * (mapBounds.maxY - mapBounds.minY));
    
    return {
      x: mapX, // Keep decimal precision for accurate distance calculations
      y: mapY
    };
  }, [mapBounds]);

  // Handle mouse movement over the map
  const handleMouseMove = useCallback((e) => {
    if (!mapImageRef.current) return;
    
    const coords = pixelToMapCoords(e.clientX, e.clientY);
    setMouseCoords(coords);
    
    // Update mouse position for floating coordinate box
    if (mapContainerRef.current) {
      const rect = mapContainerRef.current.getBoundingClientRect();
      setMousePosition({
        x: e.clientX - rect.left,
        y: e.clientY - rect.top,
        absoluteX: e.clientX,
        absoluteY: e.clientY
      });
    }
    
    
    // Handle dragging
    if (isDragging) {
      const deltaX = e.clientX - dragStart.x;
      const deltaY = e.clientY - dragStart.y;
      
      setTransform(prev => ({
        ...prev,
        translateX: dragStartTransform.translateX + deltaX,
        translateY: dragStartTransform.translateY + deltaY
      }));
    }
  }, [pixelToMapCoords, isDragging, dragStart, dragStartTransform]);

  // Handle mouse events
  const handleMouseDown = useCallback((e) => {
    if (e.button === 0) {
      // Left click - handle measurements
      e.preventDefault();
      
      if (!mapImageRef.current) return;
      
      const mapCoords = pixelToMapCoords(e.clientX, e.clientY);
      
      // No longer need to store screen coordinates - we'll calculate them dynamically
      
      if (!currentMeasurement) {
        // Start new measurement - clear previous markers and measurements
        const newMarker = { 
          id: Date.now(), 
          mapCoords: mapCoords // Keep precise coordinates for calculations
        };
        setMarkers([newMarker]); // Replace all markers with just the new one
        setMeasurements([]); // Clear previous measurements
        setCurrentMeasurement({ start: { mapCoords }, startMarker: newMarker });
      } else {
        // Complete measurement
        const distance = calculateDistance(currentMeasurement.start.mapCoords, mapCoords);
        const newMeasurement = {
          id: Date.now(),
          start: currentMeasurement.start,
          end: { mapCoords },
          distance: distance
        };
        
        // Add second marker and complete the measurement
        const endMarker = {
          id: Date.now() + 1,
          mapCoords: mapCoords
        };
        
        // Use the original first marker without modification to prevent any coordinate changes
        setMarkers([currentMeasurement.startMarker, endMarker]);
        setMeasurements([newMeasurement]);
        setCurrentMeasurement(null);
        
        // Update URL with coordinates
        updateURLWithMeasurement(currentMeasurement.start.mapCoords, mapCoords);
      }
    } else if (e.button === 2) {
      // Right click - handle panning
      e.preventDefault();
      setIsDragging(true);
      setDragStart({ x: e.clientX, y: e.clientY });
      setDragStartTransform({
        translateX: transform.translateX,
        translateY: transform.translateY
      });
    }
  }, [transform.translateX, transform.translateY, currentMeasurement, pixelToMapCoords, calculateDistance]);

  const handleMouseUp = useCallback(() => {
    setIsDragging(false);
  }, []);

  // Handle context menu to prevent right-click menu
  const handleContextMenu = useCallback((e) => {
    e.preventDefault(); // Prevent browser context menu
  }, []);

  const handleMouseEnter = () => {
    setIsMouseOverMap(true);
  };

  const handleMouseLeave = () => {
    setIsMouseOverMap(false);
    // Don't stop dragging on mouse leave - let the global mouseup handle it
  };

  // Zoom functions
  const zoomIn = () => {
    setTransform(prev => ({
      ...prev,
      scale: Math.min(prev.scale * 1.2, 5) // Max zoom 5x
    }));
  };

  const zoomOut = () => {
    setTransform(prev => ({
      ...prev,
      scale: Math.max(prev.scale / 1.2, 0.1) // Min zoom 0.1x
    }));
  };

  const resetView = () => {
    setTransform({
      scale: 1,
      translateX: 0,
      translateY: 0
    });
  };

  const fitToScreen = () => {
    if (!mapContainerRef.current || !mapImageRef.current) return;
    
    const container = mapContainerRef.current;
    const img = mapImageRef.current;
    
    const containerRect = container.getBoundingClientRect();
    const imgRect = img.getBoundingClientRect();
    
    const scaleX = containerRect.width / img.naturalWidth;
    const scaleY = containerRect.height / img.naturalHeight;
    const scale = Math.min(scaleX, scaleY) * 0.9; // 90% of container to leave some margin
    
    setTransform({
      scale,
      translateX: 0,
      translateY: 0
    });
  };

  const clearMeasurements = () => {
    setMarkers([]);
    setMeasurements([]);
    setCurrentMeasurement(null);
    // Clear URL parameters
    setSearchParams({});
  };

  // Update URL with measurement coordinates
  const updateURLWithMeasurement = (startCoords, endCoords) => {
    const params = new URLSearchParams();
    params.set('from', `${startCoords.x.toFixed(2)}-${startCoords.y.toFixed(2)}`);
    params.set('to', `${endCoords.x.toFixed(2)}-${endCoords.y.toFixed(2)}`);
    setSearchParams(params);
  };

  // Check if coordinates are available to share
  const hasCoordinatesToShare = () => {
    return searchParams.get('from') && searchParams.get('to');
  };

  // Copy current URL to clipboard
  const handleShareSpot = async () => {
    if (!hasCoordinatesToShare()) return;
    
    try {
      const currentUrl = window.location.href;
      await navigator.clipboard.writeText(currentUrl);
      
      // Optional: Show a brief success message
      // You could add a toast notification here if desired
      console.log('URL copied to clipboard:', currentUrl);
    } catch (error) {
      console.error('Failed to copy URL to clipboard:', error);
      // Fallback: select the URL in an input field
      const tempInput = document.createElement('input');
      tempInput.value = window.location.href;
      document.body.appendChild(tempInput);
      tempInput.select();
      document.execCommand('copy');
      document.body.removeChild(tempInput);
    }
  };

  // Handle wheel zoom
  const handleWheel = useCallback((e) => {
    // Only handle wheel events when mouse is over the map
    if (!isMouseOverMap) return;
    
    e.preventDefault();
    e.stopPropagation();
    
    const delta = e.deltaY;
    const zoomFactor = delta > 0 ? 0.9 : 1.1;
    
    setTransform(prev => ({
      ...prev,
      scale: Math.max(0.1, Math.min(5, prev.scale * zoomFactor))
    }));
  }, [isMouseOverMap]);

  // Global mouse event listeners
  useEffect(() => {
    if (isDragging) {
      const handleGlobalMouseMove = (e) => {
        handleMouseMove(e);
      };
      
      const handleGlobalMouseUp = (e) => {
        handleMouseUp();
      };
      
      document.addEventListener('mousemove', handleGlobalMouseMove);
      document.addEventListener('mouseup', handleGlobalMouseUp);
      document.body.style.cursor = 'grabbing';
      
      return () => {
        document.removeEventListener('mousemove', handleGlobalMouseMove);
        document.removeEventListener('mouseup', handleGlobalMouseUp);
        document.body.style.cursor = 'default';
      };
    }
  }, [isDragging, handleMouseMove, handleMouseUp]);

  // Add wheel event listener to map container
  useEffect(() => {
    const mapContainer = mapContainerRef.current;
    if (!mapContainer) return;

    const wheelHandler = (e) => {
      handleWheel(e);
    };

    mapContainer.addEventListener('wheel', wheelHandler, { passive: false });
    
    return () => {
      mapContainer.removeEventListener('wheel', wheelHandler);
    };
  }, [handleWheel]);

  // Force marker and measurement updates when transform changes
  useEffect(() => {
    // Use double requestAnimationFrame to ensure CSS transforms have been applied
    const updateMarkers = () => {
      requestAnimationFrame(() => {
        setTransformKey(prev => prev + 1);
      });
    };
    
    requestAnimationFrame(updateMarkers);
  }, [transform]);

  // Load coordinates from URL parameters (only on initial page load)
  useEffect(() => {
    const fromParam = searchParams.get('from');
    const toParam = searchParams.get('to');
    
    // Only load from URL if we don't already have measurements (prevents overriding active measurements)
    if (fromParam && toParam && mapBounds && measurements.length === 0 && markers.length === 0) {
      try {
        const [fromX, fromY] = fromParam.split('-').map(Number);
        const [toX, toY] = toParam.split('-').map(Number);
        
        // Validate coordinates are within map bounds
        if (fromX >= mapBounds.minX && fromX <= mapBounds.maxX && 
            fromY >= mapBounds.minY && fromY <= mapBounds.maxY &&
            toX >= mapBounds.minX && toX <= mapBounds.maxX && 
            toY >= mapBounds.minY && toY <= mapBounds.maxY) {
          
          const startCoords = { x: fromX, y: fromY };
          const endCoords = { x: toX, y: toY };
          
          // Create markers and measurement
          const startMarker = { id: Date.now(), mapCoords: startCoords };
          const endMarker = { id: Date.now() + 1, mapCoords: endCoords };
          const distance = calculateDistance(startCoords, endCoords);
          const measurement = {
            id: Date.now() + 2,
            start: { mapCoords: startCoords },
            end: { mapCoords: endCoords },
            distance: distance
          };
          
          setMarkers([startMarker, endMarker]);
          setMeasurements([measurement]);
          setCurrentMeasurement(null);
        }
      } catch (error) {
        console.error('Invalid coordinate parameters:', error);
      }
    }
  }, [searchParams, mapBounds, calculateDistance, measurements.length, markers.length]);

  // Handle URL map changes and redirect if no map specified
  useEffect(() => {
    // If we're on /maps without a specific map, redirect to default map
    if (location.pathname === '/maps' && !mapName) {
      navigate('/maps/elklake', { replace: true });
      return;
    }
    
    const newMapFile = getCurrentMapFile();
    if (newMapFile !== currentMap) {
      setCurrentMap(newMapFile);
    }
  }, [mapName, navigate]);

  // Update map bounds when map changes
  useEffect(() => {
    const bounds = parseMapBounds(currentMap);
    setMapBounds(bounds);
    resetView(); // Reset view when switching maps
    setImageReady(false); // Hide image while new one loads
    // Only clear measurements if not loading from URL
    if (!searchParams.get('from') || !searchParams.get('to')) {
      clearMeasurements(); // Clear measurements when switching maps
    }
  }, [currentMap]);

  if (!mapBounds) {
    return (
      <div className="flex items-center justify-center h-screen bg-gray-100 dark:bg-gray-900">
        <div className="text-center">
          <h2 className="text-xl font-semibold text-gray-800 dark:text-gray-200 mb-2">
            Invalid Map Format
          </h2>
          <p className="text-gray-600 dark:text-gray-400">
            Could not parse map coordinates from filename
          </p>
        </div>
      </div>
    );
  }

  return (
    <div className="h-screen bg-gray-100 dark:bg-gray-900 flex flex-col">
      {/* Header */}
      <div className="bg-white dark:bg-gray-800 shadow-sm border-b border-gray-200 dark:border-gray-700 p-4">
        <div className="flex items-center justify-between">
          <div className="flex items-center space-x-4">
            <h1 className="text-xl font-semibold text-gray-800 dark:text-gray-200">
              RF4 Map Viewer
            </h1>
            <select 
              value={mapName || Object.keys(availableMaps)[0]} 
              onChange={(e) => {
                const selectedMapName = e.target.value;
                if (selectedMapName !== mapName) {
                  navigate(`/maps/${selectedMapName}`);
                }
              }}
              className="px-3 py-1 border border-gray-300 dark:border-gray-600 rounded-md bg-white dark:bg-gray-700 text-gray-700 dark:text-gray-300"
            >
              {Object.entries(availableMaps).map(([mapKey, mapFile]) => (
                <option key={mapKey} value={mapKey}>
                  {parseMapBounds(mapFile)?.name || mapKey}
                </option>
              ))}
            </select>
            
            {/* Share Spot Button */}
            <button
              onClick={handleShareSpot}
              disabled={!hasCoordinatesToShare()}
              className={`inline-flex items-center px-3 py-1 text-sm font-medium rounded-md transition-colors ${
                hasCoordinatesToShare()
                  ? 'bg-blue-600 hover:bg-blue-700 text-white shadow-sm'
                  : 'bg-gray-300 dark:bg-gray-600 text-gray-500 dark:text-gray-400 cursor-not-allowed'
              }`}
              title={hasCoordinatesToShare() ? 'Copy shareable link to clipboard' : 'Make a measurement to share coordinates'}
            >
              <Share2 className="w-4 h-4 mr-1" />
              Share Spot
            </button>
          </div>
          
          {/* Map Info */}
          <div className="text-sm text-gray-500 dark:text-gray-400">
            Bounds: {mapBounds.minX}:{mapBounds.minY} to {mapBounds.maxX}:{mapBounds.maxY}
          </div>
        </div>
      </div>

      {/* Map Container */}
      <div className="flex-1 relative overflow-hidden">
        {/* Control Panel */}
        <div className="absolute top-4 right-4 z-10 bg-white dark:bg-gray-800 rounded-lg shadow-lg border border-gray-200 dark:border-gray-700 p-2">
          <div className="flex flex-col space-y-2">
            <button
              onClick={zoomIn}
              className="p-2 hover:bg-gray-100 dark:hover:bg-gray-700 rounded-md transition-colors"
              title="Zoom In"
            >
              <ZoomIn className="w-5 h-5 text-gray-600 dark:text-gray-400" />
            </button>
            <button
              onClick={zoomOut}
              className="p-2 hover:bg-gray-100 dark:hover:bg-gray-700 rounded-md transition-colors"
              title="Zoom Out"
            >
              <ZoomOut className="w-5 h-5 text-gray-600 dark:text-gray-400" />
            </button>
            <button
              onClick={resetView}
              className="p-2 hover:bg-gray-100 dark:hover:bg-gray-700 rounded-md transition-colors"
              title="Reset View"
            >
              <RotateCcw className="w-5 h-5 text-gray-600 dark:text-gray-400" />
            </button>
            <button
              onClick={fitToScreen}
              className="p-2 hover:bg-gray-100 dark:hover:bg-gray-700 rounded-md transition-colors"
              title="Fit to Screen"
            >
              <Home className="w-5 h-5 text-gray-600 dark:text-gray-400" />
            </button>
            <div className="border-t border-gray-200 dark:border-gray-600 my-2"></div>
            <button
              onClick={clearMeasurements}
              className="p-2 hover:bg-gray-100 dark:hover:bg-gray-700 rounded-md transition-colors"
              title="Clear Measurements"
            >
              <X className="w-5 h-5 text-gray-600 dark:text-gray-400" />
            </button>
          </div>
          
          {/* Zoom Level Indicator */}
          <div className="mt-2 pt-2 border-t border-gray-200 dark:border-gray-600">
            <div className="text-xs text-gray-500 dark:text-gray-400 text-center">
              {Math.round(transform.scale * 100)}%
            </div>
          </div>
        </div>

        {/* Map Display */}
        <div 
          ref={mapContainerRef}
          className={`w-full h-full overflow-hidden ${isDragging ? 'cursor-grabbing' : 'cursor-default'}`}
          onMouseDown={handleMouseDown}
          onMouseEnter={handleMouseEnter}
          onMouseLeave={handleMouseLeave}
          onContextMenu={handleContextMenu}
          onMouseMove={handleMouseMove}
        >
          <div 
            style={{
              transform: `translate(${transform.translateX}px, ${transform.translateY}px) scale(${transform.scale})`,
              transformOrigin: 'center center',
              transition: isDragging ? 'none' : 'transform 0.1s ease-out'
            }}
            className="w-full h-full flex items-center justify-center"
          >
            <>
              {/* Loading indicator */}
              {!imageReady && (
                <div className="absolute inset-0 flex items-center justify-center bg-gray-100 dark:bg-gray-900">
                  <div className="flex flex-col items-center space-y-3">
                    <Loader2 className="w-8 h-8 text-blue-600 animate-spin" />
                    <span className="text-sm text-gray-600 dark:text-gray-400">Loading map...</span>
                  </div>
                </div>
              )}
              
              <img
                ref={mapImageRef}
                src={`/images/${currentMap}`}
                alt={`Map: ${mapBounds.name}`}
                className="max-w-none select-none"
                style={{
                  imageRendering: 'pixelated', // Preserve crisp edges when zoomed
                  maxWidth: 'none',
                  maxHeight: 'none',
                  opacity: imageReady ? 1 : 0,
                  transition: 'opacity 0.2s ease-in-out'
                }}
                onLoad={() => {
                  // Auto-fit to screen when image loads - no delay to prevent flash
                  fitToScreen();
                  // Show image after it's properly sized
                  setTimeout(() => setImageReady(true), 50);
                }}
                onError={(e) => {
                  console.error('Failed to load map image:', e);
                  setImageReady(true); // Show even if error to avoid infinite loading
                }}
                onMouseEnter={() => setIsMouseOverImage(true)}
                onMouseLeave={() => setIsMouseOverImage(false)}
                onDragStart={(e) => e.preventDefault()} // Prevent image drag
              />
            </>
            
            
          </div>
        </div>

        
        {/* Click markers - positioned relative to map container */}
        {markers.map((marker, index) => {
          const screenPos = mapCoordsToCurrentScreenPos(marker.mapCoords);
          // Force recalculation by including transformKey in the calculation
          const forceUpdate = transformKey;
          
          
          // Check if this is the first marker and if there's a measurement
          const isFirstMarker = index === 0;
          const hasActiveMeasurement = measurements.length > 0;
          let popupOffset = { x: 8, y: -20 };
          
          if (isFirstMarker && hasActiveMeasurement) {
            // Get distance box position to avoid overlap
            const measurement = measurements[0];
            const startPos = mapCoordsToCurrentScreenPos(measurement.start.mapCoords);
            const endPos = mapCoordsToCurrentScreenPos(measurement.end.mapCoords);
            const midX = (startPos.x + endPos.x) / 2;
            const midY = (startPos.y + endPos.y) / 2;
            
            // Calculate actual popup and distance box boundaries
            const popupX = screenPos.x + 8;
            const popupY = screenPos.y - 20;
            const popupWidth = 60; // Approximate width of coordinate text
            const popupHeight = 20;
            
            const distanceBoxX = midX - 40; // Distance box is centered, so subtract half width
            const distanceBoxY = midY - 20;
            const distanceBoxWidth = 80; // Approximate width of distance text
            const distanceBoxHeight = 20;
            
            // Check for actual rectangle overlap
            const horizontalOverlap = (popupX < distanceBoxX + distanceBoxWidth) && 
                                    (popupX + popupWidth > distanceBoxX);
            const verticalOverlap = (popupY < distanceBoxY + distanceBoxHeight) && 
                                  (popupY + popupHeight > distanceBoxY);
            
            if (horizontalOverlap && verticalOverlap) {
              // Try left side first
              popupOffset = { x: -70, y: -20 };
              
              // If left side would also overlap, try below
              const leftPopupX = screenPos.x - 70;
              const leftHorizontalOverlap = (leftPopupX < distanceBoxX + distanceBoxWidth) && 
                                          (leftPopupX + popupWidth > distanceBoxX);
              
              if (leftHorizontalOverlap && verticalOverlap) {
                popupOffset = { x: 8, y: 10 }; // Move below marker
              }
            }
          }
          
          return (
            <div key={`${marker.id}-${transformKey}`}>
              {/* Only show dot for first marker */}
              {isFirstMarker && (
                <div
                  className="absolute w-3 h-3 bg-blue-800 rounded-full border border-black pointer-events-none z-20"
                  style={{
                    left: screenPos.x - 6,
                    top: screenPos.y - 6,
                  }}
                />
              )}
              {/* Marker coordinate popup - only show for first marker */}
              {isFirstMarker && (
                <div
                  className="absolute pointer-events-none z-20 bg-blue-800 text-white px-2 py-1 rounded text-xs font-mono font-bold border border-black"
                  style={{
                    left: screenPos.x + popupOffset.x,
                    top: screenPos.y + popupOffset.y,
                  }}
                >
                  {Math.round(marker.mapCoords.x)}:{Math.round(marker.mapCoords.y)}
                </div>
              )}
            </div>
          );
        })}

        {/* Measurement lines and labels */}
        {measurements.map(measurement => {
          const startPos = mapCoordsToCurrentScreenPos(measurement.start.mapCoords);
          const endPos = mapCoordsToCurrentScreenPos(measurement.end.mapCoords);
          // Force recalculation by including transformKey in the calculation
          const forceUpdate = transformKey;
          
          
          // Calculate line properties
          const deltaX = endPos.x - startPos.x;
          const deltaY = endPos.y - startPos.y;
          const fullLength = Math.sqrt(deltaX * deltaX + deltaY * deltaY);
          const angle = Math.atan2(deltaY, deltaX) * 180 / Math.PI;
          
          // Shorten line by arrow width so it doesn't show behind arrow
          const arrowWidth = 12;
          const length = Math.max(0, fullLength - arrowWidth);
          
          // Midpoint for label
          const midX = (startPos.x + endPos.x) / 2;
          const midY = (startPos.y + endPos.y) / 2;
          
          return (
            <div key={`measurement-${measurement.id}-${transformKey}`}>
              {/* Line with black outline */}
              <div
                className="absolute bg-black pointer-events-none z-14"
                style={{
                  left: startPos.x,
                  top: startPos.y - 3,
                  width: length,
                  height: 6,
                  transformOrigin: 'left center',
                  transform: `rotate(${angle}deg)`,
                }}
              />
              <div
                className="absolute bg-blue-800 pointer-events-none z-15"
                style={{
                  left: startPos.x,
                  top: startPos.y - 2,
                  width: length,
                  height: 4,
                  transformOrigin: 'left center',
                  transform: `rotate(${angle}deg)`,
                }}
              />
              
              {/* Arrow with black outline */}
              <div
                className="absolute pointer-events-none z-14"
                style={{
                  left: endPos.x,
                  top: endPos.y,
                  width: 0,
                  height: 0,
                  borderLeft: '14px solid black',
                  borderTop: '9px solid transparent',
                  borderBottom: '9px solid transparent',
                  transform: `rotate(${angle}deg) translate(-14px, -9px)`,
                  transformOrigin: '0 0',
                }}
              />
              <div
                className="absolute pointer-events-none z-15"
                style={{
                  left: endPos.x,
                  top: endPos.y,
                  width: 0,
                  height: 0,
                  borderLeft: '12px solid #1e40af',
                  borderTop: '8px solid transparent',
                  borderBottom: '8px solid transparent',
                  transform: `rotate(${angle}deg) translate(-12px, -8px)`,
                  transformOrigin: '0 0',
                }}
              />
              
              {/* Distance label */}
              <div
                className="absolute pointer-events-none z-20 bg-blue-800 text-white px-2 py-1 rounded text-xs font-mono font-bold border border-black"
                style={{
                  left: midX,
                  top: midY - 20,
                  transform: 'translateX(-50%)',
                }}
              >
                {formatDistance(measurement.distance)}
              </div>
            </div>
          );
        })}

        {/* Current measurement line (while measuring) */}
        {currentMeasurement && isMouseOverMap && (
          (() => {
            const startPos = mapCoordsToCurrentScreenPos(currentMeasurement.start.mapCoords);
            const endPos = { x: mousePosition.x, y: mousePosition.y };
            
            const deltaX = endPos.x - startPos.x;
            const deltaY = endPos.y - startPos.y;
            const fullLength = Math.sqrt(deltaX * deltaX + deltaY * deltaY);
            const angle = Math.atan2(deltaY, deltaX) * 180 / Math.PI;
            
            // Shorten line by arrow width so it doesn't show behind arrow
            const arrowWidth = 12;
            const shortenedLength = Math.max(0, fullLength - arrowWidth);
            
            return (
              <>
                {/* Line with black outline */}
                <div
                  className="absolute bg-black pointer-events-none z-14 opacity-50"
                  style={{
                    left: startPos.x,
                    top: startPos.y - 3,
                    width: shortenedLength,
                    height: 6,
                    transformOrigin: 'left center',
                    transform: `rotate(${angle}deg)`,
                  }}
                />
                <div
                  className="absolute bg-blue-700 pointer-events-none z-15 opacity-70"
                  style={{
                    left: startPos.x,
                    top: startPos.y - 2,
                    width: shortenedLength,
                    height: 4,
                    transformOrigin: 'left center',
                    transform: `rotate(${angle}deg)`,
                  }}
                />
                
                {/* Arrow with black outline */}
                <div
                  className="absolute pointer-events-none z-14 opacity-50"
                  style={{
                    left: endPos.x,
                    top: endPos.y,
                    width: 0,
                    height: 0,
                    borderLeft: '14px solid black',
                    borderTop: '9px solid transparent',
                    borderBottom: '9px solid transparent',
                    transform: `rotate(${angle}deg) translate(-14px, -9px)`,
                    transformOrigin: '0 0',
                  }}
                />
                <div
                  className="absolute pointer-events-none z-15 opacity-70"
                  style={{
                    left: endPos.x,
                    top: endPos.y,
                    width: 0,
                    height: 0,
                    borderLeft: '12px solid #1d4ed8',
                    borderTop: '8px solid transparent',
                    borderBottom: '8px solid transparent',
                    transform: `rotate(${angle}deg) translate(-12px, -8px)`,
                    transformOrigin: '0 0',
                  }}
                />
              </>
            );
          })()
        )}

        {/* Floating Coordinate Box */}
        {isMouseOverImage && (
          <div 
            className="absolute pointer-events-none z-20 bg-blue-800 text-white px-2 py-1 rounded text-sm font-mono font-bold border border-black"
            style={{
              left: mousePosition.x + 15, // Offset from cursor
              top: mousePosition.y - 30,
              transform: mousePosition.x > (mapContainerRef.current?.offsetWidth || 0) - 100 
                ? 'translateX(-100%)' 
                : 'none' // Flip to left side if near right edge
            }}
          >
            <div>{Math.round(mouseCoords.x)}:{Math.round(mouseCoords.y)}</div>
            {currentMeasurement && (
              <div className="text-blue-300">
                {formatDistance(calculateDistance(currentMeasurement.start.mapCoords, mouseCoords))}
              </div>
            )}
          </div>
        )}

        {/* Instructions */}
        <div className="absolute bottom-4 left-4 bg-white dark:bg-gray-800 rounded-lg shadow-lg border border-gray-200 dark:border-gray-700 p-3 max-w-xs">
          <h3 className="text-sm font-medium text-gray-800 dark:text-gray-200 mb-2">
            Controls
          </h3>
          <div className="text-xs text-gray-600 dark:text-gray-400 space-y-1">
            <div>• Right-click and drag to pan</div>
            <div>• Mouse wheel to zoom</div>
            <div>• Hover to see coordinates</div>
            <div>• Left-click to measure distances</div>
            <div>• Use buttons to reset view</div>
          </div>
        </div>
      </div>
    </div>
  );
};

export default MapViewer;<|MERGE_RESOLUTION|>--- conflicted
+++ resolved
@@ -1,938 +1,930 @@
-import React, { useState, useRef, useEffect, useCallback } from 'react';
-import { useParams, useNavigate, useSearchParams, useLocation } from 'react-router-dom';
-import { ZoomIn, ZoomOut, RotateCcw, Home, X, Share2, Loader2 } from 'lucide-react';
-import { availableMaps } from '../config/maps.js';
-
-const MapViewer = () => {
-  const { mapName } = useParams();
-  const navigate = useNavigate();
-  const location = useLocation();
-  const [searchParams, setSearchParams] = useSearchParams();
-  // Parse filename to extract coordinate bounds
-  const parseMapBounds = (filename) => {
-    // Format: "Testmap-1-1-100-100.jpg" or "Testmap-1.5-2.3-100.7-99.2.jpg"
-    // Supports both integers and decimals
-    const match = filename.match(/^([^-]+)-([\d.]+)-([\d.]+)-([\d.]+)-([\d.]+)\./);
-    if (match) {
-      const [, name, minX, minY, maxX, maxY] = match;
-      return {
-        name,
-        minX: parseFloat(minX),
-        minY: parseFloat(minY),
-        maxX: parseFloat(maxX),
-        maxY: parseFloat(maxY)
-      };
-    }
-    return null;
-  };
-
-<<<<<<< HEAD
-  // Available maps - map from URL name to filename
-  const availableMaps = {
-    'copper': 'Copper-24-23.5-78-77.png',
-    'elklake': 'ElkLake-38-38-162-161.5.png'
-  };
-=======
->>>>>>> b54479e6
-
-  // Get current map from URL or default to first available
-  const getCurrentMapFile = () => {
-    if (mapName && availableMaps[mapName.toLowerCase()]) {
-      return availableMaps[mapName.toLowerCase()];
-    }
-    return Object.values(availableMaps)[0];
-  };
-
-  const [currentMap, setCurrentMap] = useState(getCurrentMapFile());
-  const [mapBounds, setMapBounds] = useState(() => parseMapBounds(getCurrentMapFile()));
-  const [mouseCoords, setMouseCoords] = useState({ x: 0, y: 0 });
-  const [mousePosition, setMousePosition] = useState({ x: 0, y: 0 });
-  const [isMouseOverMap, setIsMouseOverMap] = useState(false);
-  const [isMouseOverImage, setIsMouseOverImage] = useState(false);
-  
-  // Measurement state - store map coordinates only
-  const [markers, setMarkers] = useState([]); // { id, mapCoords: {x,y} }
-  const [measurements, setMeasurements] = useState([]);
-  const [currentMeasurement, setCurrentMeasurement] = useState(null); // { start: {mapCoords} }
-  
-  // Pan and zoom state - start with smaller scale to prevent flash
-  const [transform, setTransform] = useState({
-    scale: 0.3,
-    translateX: 0,
-    translateY: 0
-  });
-  
-  // Force re-render when transform changes to update marker positions
-  const [transformKey, setTransformKey] = useState(0);
-  
-  // Track if image is loaded and sized to prevent flash
-  const [imageReady, setImageReady] = useState(false);
-  
-  const [isDragging, setIsDragging] = useState(false);
-  const [dragStart, setDragStart] = useState({ x: 0, y: 0 });
-  const [dragStartTransform, setDragStartTransform] = useState({ translateX: 0, translateY: 0 });
-  
-  const mapContainerRef = useRef(null);
-  const mapImageRef = useRef(null);
-
-  // Function to convert map coordinates to current screen position
-  const mapCoordsToCurrentScreenPos = useCallback((mapCoords) => {
-    if (!mapImageRef.current || !mapContainerRef.current || !mapBounds) {
-      return { x: 0, y: 0 };
-    }
-
-    // This uses the same conversion as the working popup, just in reverse
-    const containerRect = mapContainerRef.current.getBoundingClientRect();
-    
-    // Convert map coords to relative position (0-1)
-    const relativeX = (mapCoords.x - mapBounds.minX) / (mapBounds.maxX - mapBounds.minX);
-    const relativeY = (mapBounds.maxY - mapCoords.y) / (mapBounds.maxY - mapBounds.minY);
-    
-    // Get current image bounds
-    const imgRect = mapImageRef.current.getBoundingClientRect();
-    
-    // Convert to screen coordinates relative to container
-    const screenX = (imgRect.left - containerRect.left) + (relativeX * imgRect.width);
-    const screenY = (imgRect.top - containerRect.top) + (relativeY * imgRect.height);
-    
-    return { x: screenX, y: screenY };
-  }, [mapBounds, transformKey]);
-
-  // Calculate distance between two map coordinates (in meters)
-  const calculateDistance = useCallback((coord1, coord2) => {
-    const dx = coord2.x - coord1.x;
-    const dy = coord2.y - coord1.y;
-    const coordDistance = Math.sqrt(dx * dx + dy * dy);
-    return coordDistance * 5; // 1 coordinate = 5 meters
-  }, []);
-
-  // Format distance for display
-  const formatDistance = useCallback((meters) => {
-    const roundedMeters = Math.round(meters);
-    if (roundedMeters < 1000) {
-      return `${roundedMeters}m`;
-    } else {
-      return `${(roundedMeters / 1000).toFixed(1)}km`;
-    }
-  }, []);
-
-
-
-  // Convert pixel coordinates to map coordinates (accounting for transforms)
-  const pixelToMapCoords = useCallback((pixelX, pixelY) => {
-    if (!mapBounds || !mapImageRef.current || !mapContainerRef.current) return { x: 0, y: 0 };
-    
-    const img = mapImageRef.current;
-    const container = mapContainerRef.current;
-    const containerRect = container.getBoundingClientRect();
-    const imgRect = img.getBoundingClientRect();
-    
-    // Get relative position within the image's actual displayed bounds
-    const relativeX = (pixelX - imgRect.left) / imgRect.width;
-    const relativeY = (pixelY - imgRect.top) / imgRect.height;
-    
-    // Convert to map coordinates
-    // Note: Image Y coordinates go top-to-bottom, but map coordinates go bottom-to-top
-    const mapX = mapBounds.minX + (relativeX * (mapBounds.maxX - mapBounds.minX));
-    const mapY = mapBounds.maxY - (relativeY * (mapBounds.maxY - mapBounds.minY));
-    
-    return {
-      x: mapX, // Keep decimal precision for accurate distance calculations
-      y: mapY
-    };
-  }, [mapBounds]);
-
-  // Handle mouse movement over the map
-  const handleMouseMove = useCallback((e) => {
-    if (!mapImageRef.current) return;
-    
-    const coords = pixelToMapCoords(e.clientX, e.clientY);
-    setMouseCoords(coords);
-    
-    // Update mouse position for floating coordinate box
-    if (mapContainerRef.current) {
-      const rect = mapContainerRef.current.getBoundingClientRect();
-      setMousePosition({
-        x: e.clientX - rect.left,
-        y: e.clientY - rect.top,
-        absoluteX: e.clientX,
-        absoluteY: e.clientY
-      });
-    }
-    
-    
-    // Handle dragging
-    if (isDragging) {
-      const deltaX = e.clientX - dragStart.x;
-      const deltaY = e.clientY - dragStart.y;
-      
-      setTransform(prev => ({
-        ...prev,
-        translateX: dragStartTransform.translateX + deltaX,
-        translateY: dragStartTransform.translateY + deltaY
-      }));
-    }
-  }, [pixelToMapCoords, isDragging, dragStart, dragStartTransform]);
-
-  // Handle mouse events
-  const handleMouseDown = useCallback((e) => {
-    if (e.button === 0) {
-      // Left click - handle measurements
-      e.preventDefault();
-      
-      if (!mapImageRef.current) return;
-      
-      const mapCoords = pixelToMapCoords(e.clientX, e.clientY);
-      
-      // No longer need to store screen coordinates - we'll calculate them dynamically
-      
-      if (!currentMeasurement) {
-        // Start new measurement - clear previous markers and measurements
-        const newMarker = { 
-          id: Date.now(), 
-          mapCoords: mapCoords // Keep precise coordinates for calculations
-        };
-        setMarkers([newMarker]); // Replace all markers with just the new one
-        setMeasurements([]); // Clear previous measurements
-        setCurrentMeasurement({ start: { mapCoords }, startMarker: newMarker });
-      } else {
-        // Complete measurement
-        const distance = calculateDistance(currentMeasurement.start.mapCoords, mapCoords);
-        const newMeasurement = {
-          id: Date.now(),
-          start: currentMeasurement.start,
-          end: { mapCoords },
-          distance: distance
-        };
-        
-        // Add second marker and complete the measurement
-        const endMarker = {
-          id: Date.now() + 1,
-          mapCoords: mapCoords
-        };
-        
-        // Use the original first marker without modification to prevent any coordinate changes
-        setMarkers([currentMeasurement.startMarker, endMarker]);
-        setMeasurements([newMeasurement]);
-        setCurrentMeasurement(null);
-        
-        // Update URL with coordinates
-        updateURLWithMeasurement(currentMeasurement.start.mapCoords, mapCoords);
-      }
-    } else if (e.button === 2) {
-      // Right click - handle panning
-      e.preventDefault();
-      setIsDragging(true);
-      setDragStart({ x: e.clientX, y: e.clientY });
-      setDragStartTransform({
-        translateX: transform.translateX,
-        translateY: transform.translateY
-      });
-    }
-  }, [transform.translateX, transform.translateY, currentMeasurement, pixelToMapCoords, calculateDistance]);
-
-  const handleMouseUp = useCallback(() => {
-    setIsDragging(false);
-  }, []);
-
-  // Handle context menu to prevent right-click menu
-  const handleContextMenu = useCallback((e) => {
-    e.preventDefault(); // Prevent browser context menu
-  }, []);
-
-  const handleMouseEnter = () => {
-    setIsMouseOverMap(true);
-  };
-
-  const handleMouseLeave = () => {
-    setIsMouseOverMap(false);
-    // Don't stop dragging on mouse leave - let the global mouseup handle it
-  };
-
-  // Zoom functions
-  const zoomIn = () => {
-    setTransform(prev => ({
-      ...prev,
-      scale: Math.min(prev.scale * 1.2, 5) // Max zoom 5x
-    }));
-  };
-
-  const zoomOut = () => {
-    setTransform(prev => ({
-      ...prev,
-      scale: Math.max(prev.scale / 1.2, 0.1) // Min zoom 0.1x
-    }));
-  };
-
-  const resetView = () => {
-    setTransform({
-      scale: 1,
-      translateX: 0,
-      translateY: 0
-    });
-  };
-
-  const fitToScreen = () => {
-    if (!mapContainerRef.current || !mapImageRef.current) return;
-    
-    const container = mapContainerRef.current;
-    const img = mapImageRef.current;
-    
-    const containerRect = container.getBoundingClientRect();
-    const imgRect = img.getBoundingClientRect();
-    
-    const scaleX = containerRect.width / img.naturalWidth;
-    const scaleY = containerRect.height / img.naturalHeight;
-    const scale = Math.min(scaleX, scaleY) * 0.9; // 90% of container to leave some margin
-    
-    setTransform({
-      scale,
-      translateX: 0,
-      translateY: 0
-    });
-  };
-
-  const clearMeasurements = () => {
-    setMarkers([]);
-    setMeasurements([]);
-    setCurrentMeasurement(null);
-    // Clear URL parameters
-    setSearchParams({});
-  };
-
-  // Update URL with measurement coordinates
-  const updateURLWithMeasurement = (startCoords, endCoords) => {
-    const params = new URLSearchParams();
-    params.set('from', `${startCoords.x.toFixed(2)}-${startCoords.y.toFixed(2)}`);
-    params.set('to', `${endCoords.x.toFixed(2)}-${endCoords.y.toFixed(2)}`);
-    setSearchParams(params);
-  };
-
-  // Check if coordinates are available to share
-  const hasCoordinatesToShare = () => {
-    return searchParams.get('from') && searchParams.get('to');
-  };
-
-  // Copy current URL to clipboard
-  const handleShareSpot = async () => {
-    if (!hasCoordinatesToShare()) return;
-    
-    try {
-      const currentUrl = window.location.href;
-      await navigator.clipboard.writeText(currentUrl);
-      
-      // Optional: Show a brief success message
-      // You could add a toast notification here if desired
-      console.log('URL copied to clipboard:', currentUrl);
-    } catch (error) {
-      console.error('Failed to copy URL to clipboard:', error);
-      // Fallback: select the URL in an input field
-      const tempInput = document.createElement('input');
-      tempInput.value = window.location.href;
-      document.body.appendChild(tempInput);
-      tempInput.select();
-      document.execCommand('copy');
-      document.body.removeChild(tempInput);
-    }
-  };
-
-  // Handle wheel zoom
-  const handleWheel = useCallback((e) => {
-    // Only handle wheel events when mouse is over the map
-    if (!isMouseOverMap) return;
-    
-    e.preventDefault();
-    e.stopPropagation();
-    
-    const delta = e.deltaY;
-    const zoomFactor = delta > 0 ? 0.9 : 1.1;
-    
-    setTransform(prev => ({
-      ...prev,
-      scale: Math.max(0.1, Math.min(5, prev.scale * zoomFactor))
-    }));
-  }, [isMouseOverMap]);
-
-  // Global mouse event listeners
-  useEffect(() => {
-    if (isDragging) {
-      const handleGlobalMouseMove = (e) => {
-        handleMouseMove(e);
-      };
-      
-      const handleGlobalMouseUp = (e) => {
-        handleMouseUp();
-      };
-      
-      document.addEventListener('mousemove', handleGlobalMouseMove);
-      document.addEventListener('mouseup', handleGlobalMouseUp);
-      document.body.style.cursor = 'grabbing';
-      
-      return () => {
-        document.removeEventListener('mousemove', handleGlobalMouseMove);
-        document.removeEventListener('mouseup', handleGlobalMouseUp);
-        document.body.style.cursor = 'default';
-      };
-    }
-  }, [isDragging, handleMouseMove, handleMouseUp]);
-
-  // Add wheel event listener to map container
-  useEffect(() => {
-    const mapContainer = mapContainerRef.current;
-    if (!mapContainer) return;
-
-    const wheelHandler = (e) => {
-      handleWheel(e);
-    };
-
-    mapContainer.addEventListener('wheel', wheelHandler, { passive: false });
-    
-    return () => {
-      mapContainer.removeEventListener('wheel', wheelHandler);
-    };
-  }, [handleWheel]);
-
-  // Force marker and measurement updates when transform changes
-  useEffect(() => {
-    // Use double requestAnimationFrame to ensure CSS transforms have been applied
-    const updateMarkers = () => {
-      requestAnimationFrame(() => {
-        setTransformKey(prev => prev + 1);
-      });
-    };
-    
-    requestAnimationFrame(updateMarkers);
-  }, [transform]);
-
-  // Load coordinates from URL parameters (only on initial page load)
-  useEffect(() => {
-    const fromParam = searchParams.get('from');
-    const toParam = searchParams.get('to');
-    
-    // Only load from URL if we don't already have measurements (prevents overriding active measurements)
-    if (fromParam && toParam && mapBounds && measurements.length === 0 && markers.length === 0) {
-      try {
-        const [fromX, fromY] = fromParam.split('-').map(Number);
-        const [toX, toY] = toParam.split('-').map(Number);
-        
-        // Validate coordinates are within map bounds
-        if (fromX >= mapBounds.minX && fromX <= mapBounds.maxX && 
-            fromY >= mapBounds.minY && fromY <= mapBounds.maxY &&
-            toX >= mapBounds.minX && toX <= mapBounds.maxX && 
-            toY >= mapBounds.minY && toY <= mapBounds.maxY) {
-          
-          const startCoords = { x: fromX, y: fromY };
-          const endCoords = { x: toX, y: toY };
-          
-          // Create markers and measurement
-          const startMarker = { id: Date.now(), mapCoords: startCoords };
-          const endMarker = { id: Date.now() + 1, mapCoords: endCoords };
-          const distance = calculateDistance(startCoords, endCoords);
-          const measurement = {
-            id: Date.now() + 2,
-            start: { mapCoords: startCoords },
-            end: { mapCoords: endCoords },
-            distance: distance
-          };
-          
-          setMarkers([startMarker, endMarker]);
-          setMeasurements([measurement]);
-          setCurrentMeasurement(null);
-        }
-      } catch (error) {
-        console.error('Invalid coordinate parameters:', error);
-      }
-    }
-  }, [searchParams, mapBounds, calculateDistance, measurements.length, markers.length]);
-
-  // Handle URL map changes and redirect if no map specified
-  useEffect(() => {
-    // If we're on /maps without a specific map, redirect to default map
-    if (location.pathname === '/maps' && !mapName) {
-      navigate('/maps/elklake', { replace: true });
-      return;
-    }
-    
-    const newMapFile = getCurrentMapFile();
-    if (newMapFile !== currentMap) {
-      setCurrentMap(newMapFile);
-    }
-  }, [mapName, navigate]);
-
-  // Update map bounds when map changes
-  useEffect(() => {
-    const bounds = parseMapBounds(currentMap);
-    setMapBounds(bounds);
-    resetView(); // Reset view when switching maps
-    setImageReady(false); // Hide image while new one loads
-    // Only clear measurements if not loading from URL
-    if (!searchParams.get('from') || !searchParams.get('to')) {
-      clearMeasurements(); // Clear measurements when switching maps
-    }
-  }, [currentMap]);
-
-  if (!mapBounds) {
-    return (
-      <div className="flex items-center justify-center h-screen bg-gray-100 dark:bg-gray-900">
-        <div className="text-center">
-          <h2 className="text-xl font-semibold text-gray-800 dark:text-gray-200 mb-2">
-            Invalid Map Format
-          </h2>
-          <p className="text-gray-600 dark:text-gray-400">
-            Could not parse map coordinates from filename
-          </p>
-        </div>
-      </div>
-    );
-  }
-
-  return (
-    <div className="h-screen bg-gray-100 dark:bg-gray-900 flex flex-col">
-      {/* Header */}
-      <div className="bg-white dark:bg-gray-800 shadow-sm border-b border-gray-200 dark:border-gray-700 p-4">
-        <div className="flex items-center justify-between">
-          <div className="flex items-center space-x-4">
-            <h1 className="text-xl font-semibold text-gray-800 dark:text-gray-200">
-              RF4 Map Viewer
-            </h1>
-            <select 
-              value={mapName || Object.keys(availableMaps)[0]} 
-              onChange={(e) => {
-                const selectedMapName = e.target.value;
-                if (selectedMapName !== mapName) {
-                  navigate(`/maps/${selectedMapName}`);
-                }
-              }}
-              className="px-3 py-1 border border-gray-300 dark:border-gray-600 rounded-md bg-white dark:bg-gray-700 text-gray-700 dark:text-gray-300"
-            >
-              {Object.entries(availableMaps).map(([mapKey, mapFile]) => (
-                <option key={mapKey} value={mapKey}>
-                  {parseMapBounds(mapFile)?.name || mapKey}
-                </option>
-              ))}
-            </select>
-            
-            {/* Share Spot Button */}
-            <button
-              onClick={handleShareSpot}
-              disabled={!hasCoordinatesToShare()}
-              className={`inline-flex items-center px-3 py-1 text-sm font-medium rounded-md transition-colors ${
-                hasCoordinatesToShare()
-                  ? 'bg-blue-600 hover:bg-blue-700 text-white shadow-sm'
-                  : 'bg-gray-300 dark:bg-gray-600 text-gray-500 dark:text-gray-400 cursor-not-allowed'
-              }`}
-              title={hasCoordinatesToShare() ? 'Copy shareable link to clipboard' : 'Make a measurement to share coordinates'}
-            >
-              <Share2 className="w-4 h-4 mr-1" />
-              Share Spot
-            </button>
-          </div>
-          
-          {/* Map Info */}
-          <div className="text-sm text-gray-500 dark:text-gray-400">
-            Bounds: {mapBounds.minX}:{mapBounds.minY} to {mapBounds.maxX}:{mapBounds.maxY}
-          </div>
-        </div>
-      </div>
-
-      {/* Map Container */}
-      <div className="flex-1 relative overflow-hidden">
-        {/* Control Panel */}
-        <div className="absolute top-4 right-4 z-10 bg-white dark:bg-gray-800 rounded-lg shadow-lg border border-gray-200 dark:border-gray-700 p-2">
-          <div className="flex flex-col space-y-2">
-            <button
-              onClick={zoomIn}
-              className="p-2 hover:bg-gray-100 dark:hover:bg-gray-700 rounded-md transition-colors"
-              title="Zoom In"
-            >
-              <ZoomIn className="w-5 h-5 text-gray-600 dark:text-gray-400" />
-            </button>
-            <button
-              onClick={zoomOut}
-              className="p-2 hover:bg-gray-100 dark:hover:bg-gray-700 rounded-md transition-colors"
-              title="Zoom Out"
-            >
-              <ZoomOut className="w-5 h-5 text-gray-600 dark:text-gray-400" />
-            </button>
-            <button
-              onClick={resetView}
-              className="p-2 hover:bg-gray-100 dark:hover:bg-gray-700 rounded-md transition-colors"
-              title="Reset View"
-            >
-              <RotateCcw className="w-5 h-5 text-gray-600 dark:text-gray-400" />
-            </button>
-            <button
-              onClick={fitToScreen}
-              className="p-2 hover:bg-gray-100 dark:hover:bg-gray-700 rounded-md transition-colors"
-              title="Fit to Screen"
-            >
-              <Home className="w-5 h-5 text-gray-600 dark:text-gray-400" />
-            </button>
-            <div className="border-t border-gray-200 dark:border-gray-600 my-2"></div>
-            <button
-              onClick={clearMeasurements}
-              className="p-2 hover:bg-gray-100 dark:hover:bg-gray-700 rounded-md transition-colors"
-              title="Clear Measurements"
-            >
-              <X className="w-5 h-5 text-gray-600 dark:text-gray-400" />
-            </button>
-          </div>
-          
-          {/* Zoom Level Indicator */}
-          <div className="mt-2 pt-2 border-t border-gray-200 dark:border-gray-600">
-            <div className="text-xs text-gray-500 dark:text-gray-400 text-center">
-              {Math.round(transform.scale * 100)}%
-            </div>
-          </div>
-        </div>
-
-        {/* Map Display */}
-        <div 
-          ref={mapContainerRef}
-          className={`w-full h-full overflow-hidden ${isDragging ? 'cursor-grabbing' : 'cursor-default'}`}
-          onMouseDown={handleMouseDown}
-          onMouseEnter={handleMouseEnter}
-          onMouseLeave={handleMouseLeave}
-          onContextMenu={handleContextMenu}
-          onMouseMove={handleMouseMove}
-        >
-          <div 
-            style={{
-              transform: `translate(${transform.translateX}px, ${transform.translateY}px) scale(${transform.scale})`,
-              transformOrigin: 'center center',
-              transition: isDragging ? 'none' : 'transform 0.1s ease-out'
-            }}
-            className="w-full h-full flex items-center justify-center"
-          >
-            <>
-              {/* Loading indicator */}
-              {!imageReady && (
-                <div className="absolute inset-0 flex items-center justify-center bg-gray-100 dark:bg-gray-900">
-                  <div className="flex flex-col items-center space-y-3">
-                    <Loader2 className="w-8 h-8 text-blue-600 animate-spin" />
-                    <span className="text-sm text-gray-600 dark:text-gray-400">Loading map...</span>
-                  </div>
-                </div>
-              )}
-              
-              <img
-                ref={mapImageRef}
-                src={`/images/${currentMap}`}
-                alt={`Map: ${mapBounds.name}`}
-                className="max-w-none select-none"
-                style={{
-                  imageRendering: 'pixelated', // Preserve crisp edges when zoomed
-                  maxWidth: 'none',
-                  maxHeight: 'none',
-                  opacity: imageReady ? 1 : 0,
-                  transition: 'opacity 0.2s ease-in-out'
-                }}
-                onLoad={() => {
-                  // Auto-fit to screen when image loads - no delay to prevent flash
-                  fitToScreen();
-                  // Show image after it's properly sized
-                  setTimeout(() => setImageReady(true), 50);
-                }}
-                onError={(e) => {
-                  console.error('Failed to load map image:', e);
-                  setImageReady(true); // Show even if error to avoid infinite loading
-                }}
-                onMouseEnter={() => setIsMouseOverImage(true)}
-                onMouseLeave={() => setIsMouseOverImage(false)}
-                onDragStart={(e) => e.preventDefault()} // Prevent image drag
-              />
-            </>
-            
-            
-          </div>
-        </div>
-
-        
-        {/* Click markers - positioned relative to map container */}
-        {markers.map((marker, index) => {
-          const screenPos = mapCoordsToCurrentScreenPos(marker.mapCoords);
-          // Force recalculation by including transformKey in the calculation
-          const forceUpdate = transformKey;
-          
-          
-          // Check if this is the first marker and if there's a measurement
-          const isFirstMarker = index === 0;
-          const hasActiveMeasurement = measurements.length > 0;
-          let popupOffset = { x: 8, y: -20 };
-          
-          if (isFirstMarker && hasActiveMeasurement) {
-            // Get distance box position to avoid overlap
-            const measurement = measurements[0];
-            const startPos = mapCoordsToCurrentScreenPos(measurement.start.mapCoords);
-            const endPos = mapCoordsToCurrentScreenPos(measurement.end.mapCoords);
-            const midX = (startPos.x + endPos.x) / 2;
-            const midY = (startPos.y + endPos.y) / 2;
-            
-            // Calculate actual popup and distance box boundaries
-            const popupX = screenPos.x + 8;
-            const popupY = screenPos.y - 20;
-            const popupWidth = 60; // Approximate width of coordinate text
-            const popupHeight = 20;
-            
-            const distanceBoxX = midX - 40; // Distance box is centered, so subtract half width
-            const distanceBoxY = midY - 20;
-            const distanceBoxWidth = 80; // Approximate width of distance text
-            const distanceBoxHeight = 20;
-            
-            // Check for actual rectangle overlap
-            const horizontalOverlap = (popupX < distanceBoxX + distanceBoxWidth) && 
-                                    (popupX + popupWidth > distanceBoxX);
-            const verticalOverlap = (popupY < distanceBoxY + distanceBoxHeight) && 
-                                  (popupY + popupHeight > distanceBoxY);
-            
-            if (horizontalOverlap && verticalOverlap) {
-              // Try left side first
-              popupOffset = { x: -70, y: -20 };
-              
-              // If left side would also overlap, try below
-              const leftPopupX = screenPos.x - 70;
-              const leftHorizontalOverlap = (leftPopupX < distanceBoxX + distanceBoxWidth) && 
-                                          (leftPopupX + popupWidth > distanceBoxX);
-              
-              if (leftHorizontalOverlap && verticalOverlap) {
-                popupOffset = { x: 8, y: 10 }; // Move below marker
-              }
-            }
-          }
-          
-          return (
-            <div key={`${marker.id}-${transformKey}`}>
-              {/* Only show dot for first marker */}
-              {isFirstMarker && (
-                <div
-                  className="absolute w-3 h-3 bg-blue-800 rounded-full border border-black pointer-events-none z-20"
-                  style={{
-                    left: screenPos.x - 6,
-                    top: screenPos.y - 6,
-                  }}
-                />
-              )}
-              {/* Marker coordinate popup - only show for first marker */}
-              {isFirstMarker && (
-                <div
-                  className="absolute pointer-events-none z-20 bg-blue-800 text-white px-2 py-1 rounded text-xs font-mono font-bold border border-black"
-                  style={{
-                    left: screenPos.x + popupOffset.x,
-                    top: screenPos.y + popupOffset.y,
-                  }}
-                >
-                  {Math.round(marker.mapCoords.x)}:{Math.round(marker.mapCoords.y)}
-                </div>
-              )}
-            </div>
-          );
-        })}
-
-        {/* Measurement lines and labels */}
-        {measurements.map(measurement => {
-          const startPos = mapCoordsToCurrentScreenPos(measurement.start.mapCoords);
-          const endPos = mapCoordsToCurrentScreenPos(measurement.end.mapCoords);
-          // Force recalculation by including transformKey in the calculation
-          const forceUpdate = transformKey;
-          
-          
-          // Calculate line properties
-          const deltaX = endPos.x - startPos.x;
-          const deltaY = endPos.y - startPos.y;
-          const fullLength = Math.sqrt(deltaX * deltaX + deltaY * deltaY);
-          const angle = Math.atan2(deltaY, deltaX) * 180 / Math.PI;
-          
-          // Shorten line by arrow width so it doesn't show behind arrow
-          const arrowWidth = 12;
-          const length = Math.max(0, fullLength - arrowWidth);
-          
-          // Midpoint for label
-          const midX = (startPos.x + endPos.x) / 2;
-          const midY = (startPos.y + endPos.y) / 2;
-          
-          return (
-            <div key={`measurement-${measurement.id}-${transformKey}`}>
-              {/* Line with black outline */}
-              <div
-                className="absolute bg-black pointer-events-none z-14"
-                style={{
-                  left: startPos.x,
-                  top: startPos.y - 3,
-                  width: length,
-                  height: 6,
-                  transformOrigin: 'left center',
-                  transform: `rotate(${angle}deg)`,
-                }}
-              />
-              <div
-                className="absolute bg-blue-800 pointer-events-none z-15"
-                style={{
-                  left: startPos.x,
-                  top: startPos.y - 2,
-                  width: length,
-                  height: 4,
-                  transformOrigin: 'left center',
-                  transform: `rotate(${angle}deg)`,
-                }}
-              />
-              
-              {/* Arrow with black outline */}
-              <div
-                className="absolute pointer-events-none z-14"
-                style={{
-                  left: endPos.x,
-                  top: endPos.y,
-                  width: 0,
-                  height: 0,
-                  borderLeft: '14px solid black',
-                  borderTop: '9px solid transparent',
-                  borderBottom: '9px solid transparent',
-                  transform: `rotate(${angle}deg) translate(-14px, -9px)`,
-                  transformOrigin: '0 0',
-                }}
-              />
-              <div
-                className="absolute pointer-events-none z-15"
-                style={{
-                  left: endPos.x,
-                  top: endPos.y,
-                  width: 0,
-                  height: 0,
-                  borderLeft: '12px solid #1e40af',
-                  borderTop: '8px solid transparent',
-                  borderBottom: '8px solid transparent',
-                  transform: `rotate(${angle}deg) translate(-12px, -8px)`,
-                  transformOrigin: '0 0',
-                }}
-              />
-              
-              {/* Distance label */}
-              <div
-                className="absolute pointer-events-none z-20 bg-blue-800 text-white px-2 py-1 rounded text-xs font-mono font-bold border border-black"
-                style={{
-                  left: midX,
-                  top: midY - 20,
-                  transform: 'translateX(-50%)',
-                }}
-              >
-                {formatDistance(measurement.distance)}
-              </div>
-            </div>
-          );
-        })}
-
-        {/* Current measurement line (while measuring) */}
-        {currentMeasurement && isMouseOverMap && (
-          (() => {
-            const startPos = mapCoordsToCurrentScreenPos(currentMeasurement.start.mapCoords);
-            const endPos = { x: mousePosition.x, y: mousePosition.y };
-            
-            const deltaX = endPos.x - startPos.x;
-            const deltaY = endPos.y - startPos.y;
-            const fullLength = Math.sqrt(deltaX * deltaX + deltaY * deltaY);
-            const angle = Math.atan2(deltaY, deltaX) * 180 / Math.PI;
-            
-            // Shorten line by arrow width so it doesn't show behind arrow
-            const arrowWidth = 12;
-            const shortenedLength = Math.max(0, fullLength - arrowWidth);
-            
-            return (
-              <>
-                {/* Line with black outline */}
-                <div
-                  className="absolute bg-black pointer-events-none z-14 opacity-50"
-                  style={{
-                    left: startPos.x,
-                    top: startPos.y - 3,
-                    width: shortenedLength,
-                    height: 6,
-                    transformOrigin: 'left center',
-                    transform: `rotate(${angle}deg)`,
-                  }}
-                />
-                <div
-                  className="absolute bg-blue-700 pointer-events-none z-15 opacity-70"
-                  style={{
-                    left: startPos.x,
-                    top: startPos.y - 2,
-                    width: shortenedLength,
-                    height: 4,
-                    transformOrigin: 'left center',
-                    transform: `rotate(${angle}deg)`,
-                  }}
-                />
-                
-                {/* Arrow with black outline */}
-                <div
-                  className="absolute pointer-events-none z-14 opacity-50"
-                  style={{
-                    left: endPos.x,
-                    top: endPos.y,
-                    width: 0,
-                    height: 0,
-                    borderLeft: '14px solid black',
-                    borderTop: '9px solid transparent',
-                    borderBottom: '9px solid transparent',
-                    transform: `rotate(${angle}deg) translate(-14px, -9px)`,
-                    transformOrigin: '0 0',
-                  }}
-                />
-                <div
-                  className="absolute pointer-events-none z-15 opacity-70"
-                  style={{
-                    left: endPos.x,
-                    top: endPos.y,
-                    width: 0,
-                    height: 0,
-                    borderLeft: '12px solid #1d4ed8',
-                    borderTop: '8px solid transparent',
-                    borderBottom: '8px solid transparent',
-                    transform: `rotate(${angle}deg) translate(-12px, -8px)`,
-                    transformOrigin: '0 0',
-                  }}
-                />
-              </>
-            );
-          })()
-        )}
-
-        {/* Floating Coordinate Box */}
-        {isMouseOverImage && (
-          <div 
-            className="absolute pointer-events-none z-20 bg-blue-800 text-white px-2 py-1 rounded text-sm font-mono font-bold border border-black"
-            style={{
-              left: mousePosition.x + 15, // Offset from cursor
-              top: mousePosition.y - 30,
-              transform: mousePosition.x > (mapContainerRef.current?.offsetWidth || 0) - 100 
-                ? 'translateX(-100%)' 
-                : 'none' // Flip to left side if near right edge
-            }}
-          >
-            <div>{Math.round(mouseCoords.x)}:{Math.round(mouseCoords.y)}</div>
-            {currentMeasurement && (
-              <div className="text-blue-300">
-                {formatDistance(calculateDistance(currentMeasurement.start.mapCoords, mouseCoords))}
-              </div>
-            )}
-          </div>
-        )}
-
-        {/* Instructions */}
-        <div className="absolute bottom-4 left-4 bg-white dark:bg-gray-800 rounded-lg shadow-lg border border-gray-200 dark:border-gray-700 p-3 max-w-xs">
-          <h3 className="text-sm font-medium text-gray-800 dark:text-gray-200 mb-2">
-            Controls
-          </h3>
-          <div className="text-xs text-gray-600 dark:text-gray-400 space-y-1">
-            <div>• Right-click and drag to pan</div>
-            <div>• Mouse wheel to zoom</div>
-            <div>• Hover to see coordinates</div>
-            <div>• Left-click to measure distances</div>
-            <div>• Use buttons to reset view</div>
-          </div>
-        </div>
-      </div>
-    </div>
-  );
-};
-
+import React, { useState, useRef, useEffect, useCallback } from 'react';
+import { useParams, useNavigate, useSearchParams, useLocation } from 'react-router-dom';
+import { ZoomIn, ZoomOut, RotateCcw, Home, X, Share2, Loader2 } from 'lucide-react';
+import { availableMaps } from '../config/maps.js';
+
+const MapViewer = () => {
+  const { mapName } = useParams();
+  const navigate = useNavigate();
+  const location = useLocation();
+  const [searchParams, setSearchParams] = useSearchParams();
+  // Parse filename to extract coordinate bounds
+  const parseMapBounds = (filename) => {
+    // Format: "Testmap-1-1-100-100.jpg" or "Testmap-1.5-2.3-100.7-99.2.jpg"
+    // Supports both integers and decimals
+    const match = filename.match(/^([^-]+)-([\d.]+)-([\d.]+)-([\d.]+)-([\d.]+)\./);
+    if (match) {
+      const [, name, minX, minY, maxX, maxY] = match;
+      return {
+        name,
+        minX: parseFloat(minX),
+        minY: parseFloat(minY),
+        maxX: parseFloat(maxX),
+        maxY: parseFloat(maxY)
+      };
+    }
+    return null;
+  };
+
+
+  // Get current map from URL or default to first available
+  const getCurrentMapFile = () => {
+    if (mapName && availableMaps[mapName.toLowerCase()]) {
+      return availableMaps[mapName.toLowerCase()];
+    }
+    return Object.values(availableMaps)[0];
+  };
+
+  const [currentMap, setCurrentMap] = useState(getCurrentMapFile());
+  const [mapBounds, setMapBounds] = useState(() => parseMapBounds(getCurrentMapFile()));
+  const [mouseCoords, setMouseCoords] = useState({ x: 0, y: 0 });
+  const [mousePosition, setMousePosition] = useState({ x: 0, y: 0 });
+  const [isMouseOverMap, setIsMouseOverMap] = useState(false);
+  const [isMouseOverImage, setIsMouseOverImage] = useState(false);
+  
+  // Measurement state - store map coordinates only
+  const [markers, setMarkers] = useState([]); // { id, mapCoords: {x,y} }
+  const [measurements, setMeasurements] = useState([]);
+  const [currentMeasurement, setCurrentMeasurement] = useState(null); // { start: {mapCoords} }
+  
+  // Pan and zoom state - start with smaller scale to prevent flash
+  const [transform, setTransform] = useState({
+    scale: 0.3,
+    translateX: 0,
+    translateY: 0
+  });
+  
+  // Force re-render when transform changes to update marker positions
+  const [transformKey, setTransformKey] = useState(0);
+  
+  // Track if image is loaded and sized to prevent flash
+  const [imageReady, setImageReady] = useState(false);
+  
+  const [isDragging, setIsDragging] = useState(false);
+  const [dragStart, setDragStart] = useState({ x: 0, y: 0 });
+  const [dragStartTransform, setDragStartTransform] = useState({ translateX: 0, translateY: 0 });
+  
+  const mapContainerRef = useRef(null);
+  const mapImageRef = useRef(null);
+
+  // Function to convert map coordinates to current screen position
+  const mapCoordsToCurrentScreenPos = useCallback((mapCoords) => {
+    if (!mapImageRef.current || !mapContainerRef.current || !mapBounds) {
+      return { x: 0, y: 0 };
+    }
+
+    // This uses the same conversion as the working popup, just in reverse
+    const containerRect = mapContainerRef.current.getBoundingClientRect();
+    
+    // Convert map coords to relative position (0-1)
+    const relativeX = (mapCoords.x - mapBounds.minX) / (mapBounds.maxX - mapBounds.minX);
+    const relativeY = (mapBounds.maxY - mapCoords.y) / (mapBounds.maxY - mapBounds.minY);
+    
+    // Get current image bounds
+    const imgRect = mapImageRef.current.getBoundingClientRect();
+    
+    // Convert to screen coordinates relative to container
+    const screenX = (imgRect.left - containerRect.left) + (relativeX * imgRect.width);
+    const screenY = (imgRect.top - containerRect.top) + (relativeY * imgRect.height);
+    
+    return { x: screenX, y: screenY };
+  }, [mapBounds, transformKey]);
+
+  // Calculate distance between two map coordinates (in meters)
+  const calculateDistance = useCallback((coord1, coord2) => {
+    const dx = coord2.x - coord1.x;
+    const dy = coord2.y - coord1.y;
+    const coordDistance = Math.sqrt(dx * dx + dy * dy);
+    return coordDistance * 5; // 1 coordinate = 5 meters
+  }, []);
+
+  // Format distance for display
+  const formatDistance = useCallback((meters) => {
+    const roundedMeters = Math.round(meters);
+    if (roundedMeters < 1000) {
+      return `${roundedMeters}m`;
+    } else {
+      return `${(roundedMeters / 1000).toFixed(1)}km`;
+    }
+  }, []);
+
+
+
+  // Convert pixel coordinates to map coordinates (accounting for transforms)
+  const pixelToMapCoords = useCallback((pixelX, pixelY) => {
+    if (!mapBounds || !mapImageRef.current || !mapContainerRef.current) return { x: 0, y: 0 };
+    
+    const img = mapImageRef.current;
+    const container = mapContainerRef.current;
+    const containerRect = container.getBoundingClientRect();
+    const imgRect = img.getBoundingClientRect();
+    
+    // Get relative position within the image's actual displayed bounds
+    const relativeX = (pixelX - imgRect.left) / imgRect.width;
+    const relativeY = (pixelY - imgRect.top) / imgRect.height;
+    
+    // Convert to map coordinates
+    // Note: Image Y coordinates go top-to-bottom, but map coordinates go bottom-to-top
+    const mapX = mapBounds.minX + (relativeX * (mapBounds.maxX - mapBounds.minX));
+    const mapY = mapBounds.maxY - (relativeY * (mapBounds.maxY - mapBounds.minY));
+    
+    return {
+      x: mapX, // Keep decimal precision for accurate distance calculations
+      y: mapY
+    };
+  }, [mapBounds]);
+
+  // Handle mouse movement over the map
+  const handleMouseMove = useCallback((e) => {
+    if (!mapImageRef.current) return;
+    
+    const coords = pixelToMapCoords(e.clientX, e.clientY);
+    setMouseCoords(coords);
+    
+    // Update mouse position for floating coordinate box
+    if (mapContainerRef.current) {
+      const rect = mapContainerRef.current.getBoundingClientRect();
+      setMousePosition({
+        x: e.clientX - rect.left,
+        y: e.clientY - rect.top,
+        absoluteX: e.clientX,
+        absoluteY: e.clientY
+      });
+    }
+    
+    
+    // Handle dragging
+    if (isDragging) {
+      const deltaX = e.clientX - dragStart.x;
+      const deltaY = e.clientY - dragStart.y;
+      
+      setTransform(prev => ({
+        ...prev,
+        translateX: dragStartTransform.translateX + deltaX,
+        translateY: dragStartTransform.translateY + deltaY
+      }));
+    }
+  }, [pixelToMapCoords, isDragging, dragStart, dragStartTransform]);
+
+  // Handle mouse events
+  const handleMouseDown = useCallback((e) => {
+    if (e.button === 0) {
+      // Left click - handle measurements
+      e.preventDefault();
+      
+      if (!mapImageRef.current) return;
+      
+      const mapCoords = pixelToMapCoords(e.clientX, e.clientY);
+      
+      // No longer need to store screen coordinates - we'll calculate them dynamically
+      
+      if (!currentMeasurement) {
+        // Start new measurement - clear previous markers and measurements
+        const newMarker = { 
+          id: Date.now(), 
+          mapCoords: mapCoords // Keep precise coordinates for calculations
+        };
+        setMarkers([newMarker]); // Replace all markers with just the new one
+        setMeasurements([]); // Clear previous measurements
+        setCurrentMeasurement({ start: { mapCoords }, startMarker: newMarker });
+      } else {
+        // Complete measurement
+        const distance = calculateDistance(currentMeasurement.start.mapCoords, mapCoords);
+        const newMeasurement = {
+          id: Date.now(),
+          start: currentMeasurement.start,
+          end: { mapCoords },
+          distance: distance
+        };
+        
+        // Add second marker and complete the measurement
+        const endMarker = {
+          id: Date.now() + 1,
+          mapCoords: mapCoords
+        };
+        
+        // Use the original first marker without modification to prevent any coordinate changes
+        setMarkers([currentMeasurement.startMarker, endMarker]);
+        setMeasurements([newMeasurement]);
+        setCurrentMeasurement(null);
+        
+        // Update URL with coordinates
+        updateURLWithMeasurement(currentMeasurement.start.mapCoords, mapCoords);
+      }
+    } else if (e.button === 2) {
+      // Right click - handle panning
+      e.preventDefault();
+      setIsDragging(true);
+      setDragStart({ x: e.clientX, y: e.clientY });
+      setDragStartTransform({
+        translateX: transform.translateX,
+        translateY: transform.translateY
+      });
+    }
+  }, [transform.translateX, transform.translateY, currentMeasurement, pixelToMapCoords, calculateDistance]);
+
+  const handleMouseUp = useCallback(() => {
+    setIsDragging(false);
+  }, []);
+
+  // Handle context menu to prevent right-click menu
+  const handleContextMenu = useCallback((e) => {
+    e.preventDefault(); // Prevent browser context menu
+  }, []);
+
+  const handleMouseEnter = () => {
+    setIsMouseOverMap(true);
+  };
+
+  const handleMouseLeave = () => {
+    setIsMouseOverMap(false);
+    // Don't stop dragging on mouse leave - let the global mouseup handle it
+  };
+
+  // Zoom functions
+  const zoomIn = () => {
+    setTransform(prev => ({
+      ...prev,
+      scale: Math.min(prev.scale * 1.2, 5) // Max zoom 5x
+    }));
+  };
+
+  const zoomOut = () => {
+    setTransform(prev => ({
+      ...prev,
+      scale: Math.max(prev.scale / 1.2, 0.1) // Min zoom 0.1x
+    }));
+  };
+
+  const resetView = () => {
+    setTransform({
+      scale: 1,
+      translateX: 0,
+      translateY: 0
+    });
+  };
+
+  const fitToScreen = () => {
+    if (!mapContainerRef.current || !mapImageRef.current) return;
+    
+    const container = mapContainerRef.current;
+    const img = mapImageRef.current;
+    
+    const containerRect = container.getBoundingClientRect();
+    const imgRect = img.getBoundingClientRect();
+    
+    const scaleX = containerRect.width / img.naturalWidth;
+    const scaleY = containerRect.height / img.naturalHeight;
+    const scale = Math.min(scaleX, scaleY) * 0.9; // 90% of container to leave some margin
+    
+    setTransform({
+      scale,
+      translateX: 0,
+      translateY: 0
+    });
+  };
+
+  const clearMeasurements = () => {
+    setMarkers([]);
+    setMeasurements([]);
+    setCurrentMeasurement(null);
+    // Clear URL parameters
+    setSearchParams({});
+  };
+
+  // Update URL with measurement coordinates
+  const updateURLWithMeasurement = (startCoords, endCoords) => {
+    const params = new URLSearchParams();
+    params.set('from', `${startCoords.x.toFixed(2)}-${startCoords.y.toFixed(2)}`);
+    params.set('to', `${endCoords.x.toFixed(2)}-${endCoords.y.toFixed(2)}`);
+    setSearchParams(params);
+  };
+
+  // Check if coordinates are available to share
+  const hasCoordinatesToShare = () => {
+    return searchParams.get('from') && searchParams.get('to');
+  };
+
+  // Copy current URL to clipboard
+  const handleShareSpot = async () => {
+    if (!hasCoordinatesToShare()) return;
+    
+    try {
+      const currentUrl = window.location.href;
+      await navigator.clipboard.writeText(currentUrl);
+      
+      // Optional: Show a brief success message
+      // You could add a toast notification here if desired
+      console.log('URL copied to clipboard:', currentUrl);
+    } catch (error) {
+      console.error('Failed to copy URL to clipboard:', error);
+      // Fallback: select the URL in an input field
+      const tempInput = document.createElement('input');
+      tempInput.value = window.location.href;
+      document.body.appendChild(tempInput);
+      tempInput.select();
+      document.execCommand('copy');
+      document.body.removeChild(tempInput);
+    }
+  };
+
+  // Handle wheel zoom
+  const handleWheel = useCallback((e) => {
+    // Only handle wheel events when mouse is over the map
+    if (!isMouseOverMap) return;
+    
+    e.preventDefault();
+    e.stopPropagation();
+    
+    const delta = e.deltaY;
+    const zoomFactor = delta > 0 ? 0.9 : 1.1;
+    
+    setTransform(prev => ({
+      ...prev,
+      scale: Math.max(0.1, Math.min(5, prev.scale * zoomFactor))
+    }));
+  }, [isMouseOverMap]);
+
+  // Global mouse event listeners
+  useEffect(() => {
+    if (isDragging) {
+      const handleGlobalMouseMove = (e) => {
+        handleMouseMove(e);
+      };
+      
+      const handleGlobalMouseUp = (e) => {
+        handleMouseUp();
+      };
+      
+      document.addEventListener('mousemove', handleGlobalMouseMove);
+      document.addEventListener('mouseup', handleGlobalMouseUp);
+      document.body.style.cursor = 'grabbing';
+      
+      return () => {
+        document.removeEventListener('mousemove', handleGlobalMouseMove);
+        document.removeEventListener('mouseup', handleGlobalMouseUp);
+        document.body.style.cursor = 'default';
+      };
+    }
+  }, [isDragging, handleMouseMove, handleMouseUp]);
+
+  // Add wheel event listener to map container
+  useEffect(() => {
+    const mapContainer = mapContainerRef.current;
+    if (!mapContainer) return;
+
+    const wheelHandler = (e) => {
+      handleWheel(e);
+    };
+
+    mapContainer.addEventListener('wheel', wheelHandler, { passive: false });
+    
+    return () => {
+      mapContainer.removeEventListener('wheel', wheelHandler);
+    };
+  }, [handleWheel]);
+
+  // Force marker and measurement updates when transform changes
+  useEffect(() => {
+    // Use double requestAnimationFrame to ensure CSS transforms have been applied
+    const updateMarkers = () => {
+      requestAnimationFrame(() => {
+        setTransformKey(prev => prev + 1);
+      });
+    };
+    
+    requestAnimationFrame(updateMarkers);
+  }, [transform]);
+
+  // Load coordinates from URL parameters (only on initial page load)
+  useEffect(() => {
+    const fromParam = searchParams.get('from');
+    const toParam = searchParams.get('to');
+    
+    // Only load from URL if we don't already have measurements (prevents overriding active measurements)
+    if (fromParam && toParam && mapBounds && measurements.length === 0 && markers.length === 0) {
+      try {
+        const [fromX, fromY] = fromParam.split('-').map(Number);
+        const [toX, toY] = toParam.split('-').map(Number);
+        
+        // Validate coordinates are within map bounds
+        if (fromX >= mapBounds.minX && fromX <= mapBounds.maxX && 
+            fromY >= mapBounds.minY && fromY <= mapBounds.maxY &&
+            toX >= mapBounds.minX && toX <= mapBounds.maxX && 
+            toY >= mapBounds.minY && toY <= mapBounds.maxY) {
+          
+          const startCoords = { x: fromX, y: fromY };
+          const endCoords = { x: toX, y: toY };
+          
+          // Create markers and measurement
+          const startMarker = { id: Date.now(), mapCoords: startCoords };
+          const endMarker = { id: Date.now() + 1, mapCoords: endCoords };
+          const distance = calculateDistance(startCoords, endCoords);
+          const measurement = {
+            id: Date.now() + 2,
+            start: { mapCoords: startCoords },
+            end: { mapCoords: endCoords },
+            distance: distance
+          };
+          
+          setMarkers([startMarker, endMarker]);
+          setMeasurements([measurement]);
+          setCurrentMeasurement(null);
+        }
+      } catch (error) {
+        console.error('Invalid coordinate parameters:', error);
+      }
+    }
+  }, [searchParams, mapBounds, calculateDistance, measurements.length, markers.length]);
+
+  // Handle URL map changes and redirect if no map specified
+  useEffect(() => {
+    // If we're on /maps without a specific map, redirect to default map
+    if (location.pathname === '/maps' && !mapName) {
+      navigate('/maps/elklake', { replace: true });
+      return;
+    }
+    
+    const newMapFile = getCurrentMapFile();
+    if (newMapFile !== currentMap) {
+      setCurrentMap(newMapFile);
+    }
+  }, [mapName, navigate]);
+
+  // Update map bounds when map changes
+  useEffect(() => {
+    const bounds = parseMapBounds(currentMap);
+    setMapBounds(bounds);
+    resetView(); // Reset view when switching maps
+    setImageReady(false); // Hide image while new one loads
+    // Only clear measurements if not loading from URL
+    if (!searchParams.get('from') || !searchParams.get('to')) {
+      clearMeasurements(); // Clear measurements when switching maps
+    }
+  }, [currentMap]);
+
+  if (!mapBounds) {
+    return (
+      <div className="flex items-center justify-center h-screen bg-gray-100 dark:bg-gray-900">
+        <div className="text-center">
+          <h2 className="text-xl font-semibold text-gray-800 dark:text-gray-200 mb-2">
+            Invalid Map Format
+          </h2>
+          <p className="text-gray-600 dark:text-gray-400">
+            Could not parse map coordinates from filename
+          </p>
+        </div>
+      </div>
+    );
+  }
+
+  return (
+    <div className="h-screen bg-gray-100 dark:bg-gray-900 flex flex-col">
+      {/* Header */}
+      <div className="bg-white dark:bg-gray-800 shadow-sm border-b border-gray-200 dark:border-gray-700 p-4">
+        <div className="flex items-center justify-between">
+          <div className="flex items-center space-x-4">
+            <h1 className="text-xl font-semibold text-gray-800 dark:text-gray-200">
+              RF4 Map Viewer
+            </h1>
+            <select 
+              value={mapName || Object.keys(availableMaps)[0]} 
+              onChange={(e) => {
+                const selectedMapName = e.target.value;
+                if (selectedMapName !== mapName) {
+                  navigate(`/maps/${selectedMapName}`);
+                }
+              }}
+              className="px-3 py-1 border border-gray-300 dark:border-gray-600 rounded-md bg-white dark:bg-gray-700 text-gray-700 dark:text-gray-300"
+            >
+              {Object.entries(availableMaps).map(([mapKey, mapFile]) => (
+                <option key={mapKey} value={mapKey}>
+                  {parseMapBounds(mapFile)?.name || mapKey}
+                </option>
+              ))}
+            </select>
+            
+            {/* Share Spot Button */}
+            <button
+              onClick={handleShareSpot}
+              disabled={!hasCoordinatesToShare()}
+              className={`inline-flex items-center px-3 py-1 text-sm font-medium rounded-md transition-colors ${
+                hasCoordinatesToShare()
+                  ? 'bg-blue-600 hover:bg-blue-700 text-white shadow-sm'
+                  : 'bg-gray-300 dark:bg-gray-600 text-gray-500 dark:text-gray-400 cursor-not-allowed'
+              }`}
+              title={hasCoordinatesToShare() ? 'Copy shareable link to clipboard' : 'Make a measurement to share coordinates'}
+            >
+              <Share2 className="w-4 h-4 mr-1" />
+              Share Spot
+            </button>
+          </div>
+          
+          {/* Map Info */}
+          <div className="text-sm text-gray-500 dark:text-gray-400">
+            Bounds: {mapBounds.minX}:{mapBounds.minY} to {mapBounds.maxX}:{mapBounds.maxY}
+          </div>
+        </div>
+      </div>
+
+      {/* Map Container */}
+      <div className="flex-1 relative overflow-hidden">
+        {/* Control Panel */}
+        <div className="absolute top-4 right-4 z-10 bg-white dark:bg-gray-800 rounded-lg shadow-lg border border-gray-200 dark:border-gray-700 p-2">
+          <div className="flex flex-col space-y-2">
+            <button
+              onClick={zoomIn}
+              className="p-2 hover:bg-gray-100 dark:hover:bg-gray-700 rounded-md transition-colors"
+              title="Zoom In"
+            >
+              <ZoomIn className="w-5 h-5 text-gray-600 dark:text-gray-400" />
+            </button>
+            <button
+              onClick={zoomOut}
+              className="p-2 hover:bg-gray-100 dark:hover:bg-gray-700 rounded-md transition-colors"
+              title="Zoom Out"
+            >
+              <ZoomOut className="w-5 h-5 text-gray-600 dark:text-gray-400" />
+            </button>
+            <button
+              onClick={resetView}
+              className="p-2 hover:bg-gray-100 dark:hover:bg-gray-700 rounded-md transition-colors"
+              title="Reset View"
+            >
+              <RotateCcw className="w-5 h-5 text-gray-600 dark:text-gray-400" />
+            </button>
+            <button
+              onClick={fitToScreen}
+              className="p-2 hover:bg-gray-100 dark:hover:bg-gray-700 rounded-md transition-colors"
+              title="Fit to Screen"
+            >
+              <Home className="w-5 h-5 text-gray-600 dark:text-gray-400" />
+            </button>
+            <div className="border-t border-gray-200 dark:border-gray-600 my-2"></div>
+            <button
+              onClick={clearMeasurements}
+              className="p-2 hover:bg-gray-100 dark:hover:bg-gray-700 rounded-md transition-colors"
+              title="Clear Measurements"
+            >
+              <X className="w-5 h-5 text-gray-600 dark:text-gray-400" />
+            </button>
+          </div>
+          
+          {/* Zoom Level Indicator */}
+          <div className="mt-2 pt-2 border-t border-gray-200 dark:border-gray-600">
+            <div className="text-xs text-gray-500 dark:text-gray-400 text-center">
+              {Math.round(transform.scale * 100)}%
+            </div>
+          </div>
+        </div>
+
+        {/* Map Display */}
+        <div 
+          ref={mapContainerRef}
+          className={`w-full h-full overflow-hidden ${isDragging ? 'cursor-grabbing' : 'cursor-default'}`}
+          onMouseDown={handleMouseDown}
+          onMouseEnter={handleMouseEnter}
+          onMouseLeave={handleMouseLeave}
+          onContextMenu={handleContextMenu}
+          onMouseMove={handleMouseMove}
+        >
+          <div 
+            style={{
+              transform: `translate(${transform.translateX}px, ${transform.translateY}px) scale(${transform.scale})`,
+              transformOrigin: 'center center',
+              transition: isDragging ? 'none' : 'transform 0.1s ease-out'
+            }}
+            className="w-full h-full flex items-center justify-center"
+          >
+            <>
+              {/* Loading indicator */}
+              {!imageReady && (
+                <div className="absolute inset-0 flex items-center justify-center bg-gray-100 dark:bg-gray-900">
+                  <div className="flex flex-col items-center space-y-3">
+                    <Loader2 className="w-8 h-8 text-blue-600 animate-spin" />
+                    <span className="text-sm text-gray-600 dark:text-gray-400">Loading map...</span>
+                  </div>
+                </div>
+              )}
+              
+              <img
+                ref={mapImageRef}
+                src={`/images/${currentMap}`}
+                alt={`Map: ${mapBounds.name}`}
+                className="max-w-none select-none"
+                style={{
+                  imageRendering: 'pixelated', // Preserve crisp edges when zoomed
+                  maxWidth: 'none',
+                  maxHeight: 'none',
+                  opacity: imageReady ? 1 : 0,
+                  transition: 'opacity 0.2s ease-in-out'
+                }}
+                onLoad={() => {
+                  // Auto-fit to screen when image loads - no delay to prevent flash
+                  fitToScreen();
+                  // Show image after it's properly sized
+                  setTimeout(() => setImageReady(true), 50);
+                }}
+                onError={(e) => {
+                  console.error('Failed to load map image:', e);
+                  setImageReady(true); // Show even if error to avoid infinite loading
+                }}
+                onMouseEnter={() => setIsMouseOverImage(true)}
+                onMouseLeave={() => setIsMouseOverImage(false)}
+                onDragStart={(e) => e.preventDefault()} // Prevent image drag
+              />
+            </>
+            
+            
+          </div>
+        </div>
+
+        
+        {/* Click markers - positioned relative to map container */}
+        {markers.map((marker, index) => {
+          const screenPos = mapCoordsToCurrentScreenPos(marker.mapCoords);
+          // Force recalculation by including transformKey in the calculation
+          const forceUpdate = transformKey;
+          
+          
+          // Check if this is the first marker and if there's a measurement
+          const isFirstMarker = index === 0;
+          const hasActiveMeasurement = measurements.length > 0;
+          let popupOffset = { x: 8, y: -20 };
+          
+          if (isFirstMarker && hasActiveMeasurement) {
+            // Get distance box position to avoid overlap
+            const measurement = measurements[0];
+            const startPos = mapCoordsToCurrentScreenPos(measurement.start.mapCoords);
+            const endPos = mapCoordsToCurrentScreenPos(measurement.end.mapCoords);
+            const midX = (startPos.x + endPos.x) / 2;
+            const midY = (startPos.y + endPos.y) / 2;
+            
+            // Calculate actual popup and distance box boundaries
+            const popupX = screenPos.x + 8;
+            const popupY = screenPos.y - 20;
+            const popupWidth = 60; // Approximate width of coordinate text
+            const popupHeight = 20;
+            
+            const distanceBoxX = midX - 40; // Distance box is centered, so subtract half width
+            const distanceBoxY = midY - 20;
+            const distanceBoxWidth = 80; // Approximate width of distance text
+            const distanceBoxHeight = 20;
+            
+            // Check for actual rectangle overlap
+            const horizontalOverlap = (popupX < distanceBoxX + distanceBoxWidth) && 
+                                    (popupX + popupWidth > distanceBoxX);
+            const verticalOverlap = (popupY < distanceBoxY + distanceBoxHeight) && 
+                                  (popupY + popupHeight > distanceBoxY);
+            
+            if (horizontalOverlap && verticalOverlap) {
+              // Try left side first
+              popupOffset = { x: -70, y: -20 };
+              
+              // If left side would also overlap, try below
+              const leftPopupX = screenPos.x - 70;
+              const leftHorizontalOverlap = (leftPopupX < distanceBoxX + distanceBoxWidth) && 
+                                          (leftPopupX + popupWidth > distanceBoxX);
+              
+              if (leftHorizontalOverlap && verticalOverlap) {
+                popupOffset = { x: 8, y: 10 }; // Move below marker
+              }
+            }
+          }
+          
+          return (
+            <div key={`${marker.id}-${transformKey}`}>
+              {/* Only show dot for first marker */}
+              {isFirstMarker && (
+                <div
+                  className="absolute w-3 h-3 bg-blue-800 rounded-full border border-black pointer-events-none z-20"
+                  style={{
+                    left: screenPos.x - 6,
+                    top: screenPos.y - 6,
+                  }}
+                />
+              )}
+              {/* Marker coordinate popup - only show for first marker */}
+              {isFirstMarker && (
+                <div
+                  className="absolute pointer-events-none z-20 bg-blue-800 text-white px-2 py-1 rounded text-xs font-mono font-bold border border-black"
+                  style={{
+                    left: screenPos.x + popupOffset.x,
+                    top: screenPos.y + popupOffset.y,
+                  }}
+                >
+                  {Math.round(marker.mapCoords.x)}:{Math.round(marker.mapCoords.y)}
+                </div>
+              )}
+            </div>
+          );
+        })}
+
+        {/* Measurement lines and labels */}
+        {measurements.map(measurement => {
+          const startPos = mapCoordsToCurrentScreenPos(measurement.start.mapCoords);
+          const endPos = mapCoordsToCurrentScreenPos(measurement.end.mapCoords);
+          // Force recalculation by including transformKey in the calculation
+          const forceUpdate = transformKey;
+          
+          
+          // Calculate line properties
+          const deltaX = endPos.x - startPos.x;
+          const deltaY = endPos.y - startPos.y;
+          const fullLength = Math.sqrt(deltaX * deltaX + deltaY * deltaY);
+          const angle = Math.atan2(deltaY, deltaX) * 180 / Math.PI;
+          
+          // Shorten line by arrow width so it doesn't show behind arrow
+          const arrowWidth = 12;
+          const length = Math.max(0, fullLength - arrowWidth);
+          
+          // Midpoint for label
+          const midX = (startPos.x + endPos.x) / 2;
+          const midY = (startPos.y + endPos.y) / 2;
+          
+          return (
+            <div key={`measurement-${measurement.id}-${transformKey}`}>
+              {/* Line with black outline */}
+              <div
+                className="absolute bg-black pointer-events-none z-14"
+                style={{
+                  left: startPos.x,
+                  top: startPos.y - 3,
+                  width: length,
+                  height: 6,
+                  transformOrigin: 'left center',
+                  transform: `rotate(${angle}deg)`,
+                }}
+              />
+              <div
+                className="absolute bg-blue-800 pointer-events-none z-15"
+                style={{
+                  left: startPos.x,
+                  top: startPos.y - 2,
+                  width: length,
+                  height: 4,
+                  transformOrigin: 'left center',
+                  transform: `rotate(${angle}deg)`,
+                }}
+              />
+              
+              {/* Arrow with black outline */}
+              <div
+                className="absolute pointer-events-none z-14"
+                style={{
+                  left: endPos.x,
+                  top: endPos.y,
+                  width: 0,
+                  height: 0,
+                  borderLeft: '14px solid black',
+                  borderTop: '9px solid transparent',
+                  borderBottom: '9px solid transparent',
+                  transform: `rotate(${angle}deg) translate(-14px, -9px)`,
+                  transformOrigin: '0 0',
+                }}
+              />
+              <div
+                className="absolute pointer-events-none z-15"
+                style={{
+                  left: endPos.x,
+                  top: endPos.y,
+                  width: 0,
+                  height: 0,
+                  borderLeft: '12px solid #1e40af',
+                  borderTop: '8px solid transparent',
+                  borderBottom: '8px solid transparent',
+                  transform: `rotate(${angle}deg) translate(-12px, -8px)`,
+                  transformOrigin: '0 0',
+                }}
+              />
+              
+              {/* Distance label */}
+              <div
+                className="absolute pointer-events-none z-20 bg-blue-800 text-white px-2 py-1 rounded text-xs font-mono font-bold border border-black"
+                style={{
+                  left: midX,
+                  top: midY - 20,
+                  transform: 'translateX(-50%)',
+                }}
+              >
+                {formatDistance(measurement.distance)}
+              </div>
+            </div>
+          );
+        })}
+
+        {/* Current measurement line (while measuring) */}
+        {currentMeasurement && isMouseOverMap && (
+          (() => {
+            const startPos = mapCoordsToCurrentScreenPos(currentMeasurement.start.mapCoords);
+            const endPos = { x: mousePosition.x, y: mousePosition.y };
+            
+            const deltaX = endPos.x - startPos.x;
+            const deltaY = endPos.y - startPos.y;
+            const fullLength = Math.sqrt(deltaX * deltaX + deltaY * deltaY);
+            const angle = Math.atan2(deltaY, deltaX) * 180 / Math.PI;
+            
+            // Shorten line by arrow width so it doesn't show behind arrow
+            const arrowWidth = 12;
+            const shortenedLength = Math.max(0, fullLength - arrowWidth);
+            
+            return (
+              <>
+                {/* Line with black outline */}
+                <div
+                  className="absolute bg-black pointer-events-none z-14 opacity-50"
+                  style={{
+                    left: startPos.x,
+                    top: startPos.y - 3,
+                    width: shortenedLength,
+                    height: 6,
+                    transformOrigin: 'left center',
+                    transform: `rotate(${angle}deg)`,
+                  }}
+                />
+                <div
+                  className="absolute bg-blue-700 pointer-events-none z-15 opacity-70"
+                  style={{
+                    left: startPos.x,
+                    top: startPos.y - 2,
+                    width: shortenedLength,
+                    height: 4,
+                    transformOrigin: 'left center',
+                    transform: `rotate(${angle}deg)`,
+                  }}
+                />
+                
+                {/* Arrow with black outline */}
+                <div
+                  className="absolute pointer-events-none z-14 opacity-50"
+                  style={{
+                    left: endPos.x,
+                    top: endPos.y,
+                    width: 0,
+                    height: 0,
+                    borderLeft: '14px solid black',
+                    borderTop: '9px solid transparent',
+                    borderBottom: '9px solid transparent',
+                    transform: `rotate(${angle}deg) translate(-14px, -9px)`,
+                    transformOrigin: '0 0',
+                  }}
+                />
+                <div
+                  className="absolute pointer-events-none z-15 opacity-70"
+                  style={{
+                    left: endPos.x,
+                    top: endPos.y,
+                    width: 0,
+                    height: 0,
+                    borderLeft: '12px solid #1d4ed8',
+                    borderTop: '8px solid transparent',
+                    borderBottom: '8px solid transparent',
+                    transform: `rotate(${angle}deg) translate(-12px, -8px)`,
+                    transformOrigin: '0 0',
+                  }}
+                />
+              </>
+            );
+          })()
+        )}
+
+        {/* Floating Coordinate Box */}
+        {isMouseOverImage && (
+          <div 
+            className="absolute pointer-events-none z-20 bg-blue-800 text-white px-2 py-1 rounded text-sm font-mono font-bold border border-black"
+            style={{
+              left: mousePosition.x + 15, // Offset from cursor
+              top: mousePosition.y - 30,
+              transform: mousePosition.x > (mapContainerRef.current?.offsetWidth || 0) - 100 
+                ? 'translateX(-100%)' 
+                : 'none' // Flip to left side if near right edge
+            }}
+          >
+            <div>{Math.round(mouseCoords.x)}:{Math.round(mouseCoords.y)}</div>
+            {currentMeasurement && (
+              <div className="text-blue-300">
+                {formatDistance(calculateDistance(currentMeasurement.start.mapCoords, mouseCoords))}
+              </div>
+            )}
+          </div>
+        )}
+
+        {/* Instructions */}
+        <div className="absolute bottom-4 left-4 bg-white dark:bg-gray-800 rounded-lg shadow-lg border border-gray-200 dark:border-gray-700 p-3 max-w-xs">
+          <h3 className="text-sm font-medium text-gray-800 dark:text-gray-200 mb-2">
+            Controls
+          </h3>
+          <div className="text-xs text-gray-600 dark:text-gray-400 space-y-1">
+            <div>• Right-click and drag to pan</div>
+            <div>• Mouse wheel to zoom</div>
+            <div>• Hover to see coordinates</div>
+            <div>• Left-click to measure distances</div>
+            <div>• Use buttons to reset view</div>
+          </div>
+        </div>
+      </div>
+    </div>
+  );
+};
+
 export default MapViewer;