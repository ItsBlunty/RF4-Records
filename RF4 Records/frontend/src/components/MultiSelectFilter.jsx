--- conflicted
+++ resolved
@@ -1,278 +1,256 @@
-import React, { useState, useRef, useEffect } from 'react';
-import { X, ChevronDown, HelpCircle } from 'lucide-react';
-
-const MultiSelectFilter = ({ 
-  label, 
-  placeholder, 
-  values = [], 
-  selectedValues = [], 
-  onChange, 
-  onKeyPress,
-  onAddAndSearch,
-  className = '' 
-}) => {
-  const [inputValue, setInputValue] = useState('');
-  const [isOpen, setIsOpen] = useState(false);
-  const [filteredValues, setFilteredValues] = useState([]);
-  const [highlightedIndex, setHighlightedIndex] = useState(-1);
-  const [showTooltip, setShowTooltip] = useState(false);
-  const inputRef = useRef(null);
-  const dropdownRef = useRef(null);
-  const tooltipRef = useRef(null);
-
-  // Filter available values based on input and exclude already selected
-  useEffect(() => {
-    if (!inputValue.trim()) {
-      setFilteredValues([]);
-      setIsOpen(false);
-      return;
-    }
-
-    const filtered = values
-      .filter(value => 
-        value.toLowerCase().includes(inputValue.toLowerCase()) &&
-        !selectedValues.includes(value)
-      )
-      .slice(0, 10); // Limit to 10 suggestions
-
-    setFilteredValues(filtered);
-    setIsOpen(filtered.length > 0);
-    setHighlightedIndex(-1);
-  }, [inputValue, values, selectedValues]);
-
-  // Close dropdown and tooltip when clicking outside
-  useEffect(() => {
-    const handleClickOutside = (event) => {
-      if (dropdownRef.current && !dropdownRef.current.contains(event.target)) {
-        setIsOpen(false);
-      }
-      if (tooltipRef.current && !tooltipRef.current.contains(event.target)) {
-        setShowTooltip(false);
-      }
-    };
-
-    document.addEventListener('mousedown', handleClickOutside);
-    return () => document.removeEventListener('mousedown', handleClickOutside);
-  }, []);
-
-  const handleInputChange = (e) => {
-    setInputValue(e.target.value);
-  };
-
-  const handleKeyDown = (e) => {
-    if (e.key === 'Enter') {
-      e.preventDefault();
-      
-      let valueToAdd = null;
-      
-      if (highlightedIndex >= 0 && filteredValues[highlightedIndex]) {
-        // Select highlighted option
-<<<<<<< HEAD
-        addValue(filteredValues[highlightedIndex]);
-        // Trigger search after state update
-        setTimeout(() => {
-          if (onKeyPress) {
-            onKeyPress(e);
-          }
-        }, 0);
-=======
-        valueToAdd = filteredValues[highlightedIndex];
->>>>>>> 39785c39
-      } else if (inputValue.trim()) {
-        // If there's an exact match, use it; otherwise, use the input value
-        const exactMatch = values.find(v => 
-          v.toLowerCase() === inputValue.toLowerCase() && 
-          !selectedValues.includes(v)
-        );
-<<<<<<< HEAD
-        addValue(exactMatch || inputValue.trim());
-        // Trigger search after state update
-        setTimeout(() => {
-          if (onKeyPress) {
-            onKeyPress(e);
-          }
-        }, 0);
-      } else {
-        // No input to add, just trigger search
-=======
-        valueToAdd = exactMatch || inputValue.trim();
-      }
-      
-      if (valueToAdd && !selectedValues.includes(valueToAdd)) {
-        // Update the parent with new values and trigger search
-        const newValues = [...selectedValues, valueToAdd];
-        setInputValue('');
-        setIsOpen(false);
-        setHighlightedIndex(-1);
-        
-        if (onAddAndSearch) {
-          // Use the new callback that handles both updating state and searching
-          onAddAndSearch(newValues);
-        } else {
-          // Fallback to old behavior
-          onChange(newValues);
-          setTimeout(() => {
-            if (onKeyPress) {
-              onKeyPress(e);
-            }
-          }, 50);
-        }
-      } else {
-        // No value to add, just trigger search with current values
->>>>>>> 39785c39
-        if (onKeyPress) {
-          onKeyPress(e);
-        }
-      }
-    } else if (e.key === 'Tab') {
-      e.preventDefault();
-      
-      if (inputValue.trim()) {
-        // Add current input as a bubble on Tab
-        const exactMatch = values.find(v => 
-          v.toLowerCase() === inputValue.toLowerCase() && 
-          !selectedValues.includes(v)
-        );
-        addValue(exactMatch || inputValue.trim());
-      }
-    } else if (e.key === 'ArrowDown') {
-      e.preventDefault();
-      setHighlightedIndex(prev => 
-        prev < filteredValues.length - 1 ? prev + 1 : prev
-      );
-    } else if (e.key === 'ArrowUp') {
-      e.preventDefault();
-      setHighlightedIndex(prev => prev > 0 ? prev - 1 : -1);
-    } else if (e.key === 'Escape') {
-      setIsOpen(false);
-      setHighlightedIndex(-1);
-    } else if (e.key === 'Backspace' && !inputValue && selectedValues.length > 0) {
-      // Remove last selected value when backspacing on empty input
-      removeValue(selectedValues[selectedValues.length - 1]);
-    }
-  };
-
-  const addValue = (value) => {
-    if (value && !selectedValues.includes(value)) {
-      onChange([...selectedValues, value]);
-      setInputValue('');
-      setIsOpen(false);
-      setHighlightedIndex(-1);
-      
-      // Focus back on input
-      setTimeout(() => {
-        if (inputRef.current) {
-          inputRef.current.focus();
-        }
-      }, 0);
-    }
-  };
-
-  const removeValue = (valueToRemove) => {
-    onChange(selectedValues.filter(v => v !== valueToRemove));
-    
-    // Focus back on input
-    setTimeout(() => {
-      if (inputRef.current) {
-        inputRef.current.focus();
-      }
-    }, 0);
-  };
-
-  const handleOptionClick = (value) => {
-    addValue(value);
-  };
-
-  return (
-    <div className={`relative ${className}`} ref={dropdownRef}>
-      <div className="flex items-center justify-between mb-1">
-        <label className="block text-xs font-medium text-gray-700 dark:text-gray-300">
-          {label}
-        </label>
-        <div className="relative" ref={tooltipRef}>
-          <button
-            type="button"
-            onMouseEnter={() => setShowTooltip(true)}
-            onMouseLeave={() => setShowTooltip(false)}
-            onClick={() => setShowTooltip(!showTooltip)}
-            className="text-gray-400 dark:text-gray-500 hover:text-gray-600 dark:hover:text-gray-300 transition-colors"
-          >
-            <HelpCircle className="h-3 w-3" />
-          </button>
-          {showTooltip && (
-            <div className="absolute right-0 top-full mt-1 w-64 bg-gray-900 dark:bg-gray-700 text-white text-xs rounded-lg p-2 shadow-lg z-50">
-              <div className="space-y-1">
-                <div>• Press <strong>Enter</strong> to search</div>
-                <div>• Press <strong>Tab</strong> to add as bubble</div>
-                <div>• Click from dropdown to select</div>
-                <div>• Use arrow keys to navigate</div>
-              </div>
-              <div className="absolute -top-1 right-2 w-2 h-2 bg-gray-900 dark:bg-gray-700 rotate-45"></div>
-            </div>
-          )}
-        </div>
-      </div>
-      
-      <div className="relative">
-        <div className="w-full min-h-[40px] px-3 py-2 border border-gray-300 dark:border-gray-600 rounded-lg focus-within:ring-2 focus-within:ring-blue-500 focus-within:border-blue-500 bg-white dark:bg-gray-700 flex flex-wrap gap-1 items-center">
-          {/* Selected value bubbles */}
-          {selectedValues.map((value, index) => (
-            <span
-              key={index}
-              className="inline-flex items-center px-2 py-1 text-xs font-medium bg-blue-100 dark:bg-blue-900 text-blue-800 dark:text-blue-200 rounded-md"
-            >
-              {value}
-              <button
-                type="button"
-                onClick={() => removeValue(value)}
-                className="ml-1 text-blue-600 dark:text-blue-300 hover:text-blue-800 dark:hover:text-blue-100"
-              >
-                <X className="h-3 w-3" />
-              </button>
-            </span>
-          ))}
-          
-          {/* Input field */}
-          <input
-            ref={inputRef}
-            type="text"
-            value={inputValue}
-            onChange={handleInputChange}
-            onKeyDown={handleKeyDown}
-            onFocus={() => {
-              if (inputValue && filteredValues.length > 0) {
-                setIsOpen(true);
-              }
-            }}
-            placeholder={selectedValues.length === 0 ? placeholder : ''}
-            className="flex-1 min-w-[120px] outline-none bg-transparent text-sm text-gray-900 dark:text-gray-100 placeholder-gray-500 dark:placeholder-gray-400"
-            autoComplete="off"
-          />
-        </div>
-
-        {/* Dropdown */}
-        {isOpen && filteredValues.length > 0 && (
-          <div className="absolute z-50 w-full mt-1 bg-white dark:bg-gray-800 border border-gray-200 dark:border-gray-600 rounded-lg shadow-lg max-h-60 overflow-y-auto">
-            {filteredValues.map((value, index) => (
-              <button
-                key={index}
-                type="button"
-                className={`w-full text-left px-3 py-2 text-sm hover:bg-gray-100 dark:hover:bg-gray-700 transition-colors ${
-                  index === highlightedIndex 
-                    ? 'bg-blue-100 dark:bg-blue-900 text-blue-800 dark:text-blue-200' 
-                    : 'text-gray-900 dark:text-gray-100'
-                }`}
-                onClick={() => handleOptionClick(value)}
-                onMouseEnter={() => setHighlightedIndex(index)}
-              >
-                {value}
-              </button>
-            ))}
-          </div>
-        )}
-      </div>
-    </div>
-  );
-};
-
+import React, { useState, useRef, useEffect } from 'react';
+import { X, ChevronDown, HelpCircle } from 'lucide-react';
+
+const MultiSelectFilter = ({ 
+  label, 
+  placeholder, 
+  values = [], 
+  selectedValues = [], 
+  onChange, 
+  onKeyPress,
+  onAddAndSearch,
+  className = '' 
+}) => {
+  const [inputValue, setInputValue] = useState('');
+  const [isOpen, setIsOpen] = useState(false);
+  const [filteredValues, setFilteredValues] = useState([]);
+  const [highlightedIndex, setHighlightedIndex] = useState(-1);
+  const [showTooltip, setShowTooltip] = useState(false);
+  const inputRef = useRef(null);
+  const dropdownRef = useRef(null);
+  const tooltipRef = useRef(null);
+
+  // Filter available values based on input and exclude already selected
+  useEffect(() => {
+    if (!inputValue.trim()) {
+      setFilteredValues([]);
+      setIsOpen(false);
+      return;
+    }
+
+    const filtered = values
+      .filter(value => 
+        value.toLowerCase().includes(inputValue.toLowerCase()) &&
+        !selectedValues.includes(value)
+      )
+      .slice(0, 10); // Limit to 10 suggestions
+
+    setFilteredValues(filtered);
+    setIsOpen(filtered.length > 0);
+    setHighlightedIndex(-1);
+  }, [inputValue, values, selectedValues]);
+
+  // Close dropdown and tooltip when clicking outside
+  useEffect(() => {
+    const handleClickOutside = (event) => {
+      if (dropdownRef.current && !dropdownRef.current.contains(event.target)) {
+        setIsOpen(false);
+      }
+      if (tooltipRef.current && !tooltipRef.current.contains(event.target)) {
+        setShowTooltip(false);
+      }
+    };
+
+    document.addEventListener('mousedown', handleClickOutside);
+    return () => document.removeEventListener('mousedown', handleClickOutside);
+  }, []);
+
+  const handleInputChange = (e) => {
+    setInputValue(e.target.value);
+  };
+
+  const handleKeyDown = (e) => {
+    if (e.key === 'Enter') {
+      e.preventDefault();
+      
+      let valueToAdd = null;
+      
+      if (highlightedIndex >= 0 && filteredValues[highlightedIndex]) {
+        // Select highlighted option
+        valueToAdd = filteredValues[highlightedIndex];
+      } else if (inputValue.trim()) {
+        // If there's an exact match, use it; otherwise, use the input value
+        const exactMatch = values.find(v => 
+          v.toLowerCase() === inputValue.toLowerCase() && 
+          !selectedValues.includes(v)
+        );
+        valueToAdd = exactMatch || inputValue.trim();
+      }
+      
+      if (valueToAdd && !selectedValues.includes(valueToAdd)) {
+        // Update the parent with new values and trigger search
+        const newValues = [...selectedValues, valueToAdd];
+        setInputValue('');
+        setIsOpen(false);
+        setHighlightedIndex(-1);
+        
+        if (onAddAndSearch) {
+          // Use the new callback that handles both updating state and searching
+          onAddAndSearch(newValues);
+        } else {
+          // Fallback to old behavior
+          onChange(newValues);
+          setTimeout(() => {
+            if (onKeyPress) {
+              onKeyPress(e);
+            }
+          }, 50);
+        }
+      } else {
+        // No value to add, just trigger search with current values
+        if (onKeyPress) {
+          onKeyPress(e);
+        }
+      }
+    } else if (e.key === 'Tab') {
+      e.preventDefault();
+      
+      if (inputValue.trim()) {
+        // Add current input as a bubble on Tab
+        const exactMatch = values.find(v => 
+          v.toLowerCase() === inputValue.toLowerCase() && 
+          !selectedValues.includes(v)
+        );
+        addValue(exactMatch || inputValue.trim());
+      }
+    } else if (e.key === 'ArrowDown') {
+      e.preventDefault();
+      setHighlightedIndex(prev => 
+        prev < filteredValues.length - 1 ? prev + 1 : prev
+      );
+    } else if (e.key === 'ArrowUp') {
+      e.preventDefault();
+      setHighlightedIndex(prev => prev > 0 ? prev - 1 : -1);
+    } else if (e.key === 'Escape') {
+      setIsOpen(false);
+      setHighlightedIndex(-1);
+    } else if (e.key === 'Backspace' && !inputValue && selectedValues.length > 0) {
+      // Remove last selected value when backspacing on empty input
+      removeValue(selectedValues[selectedValues.length - 1]);
+    }
+  };
+
+  const addValue = (value) => {
+    if (value && !selectedValues.includes(value)) {
+      onChange([...selectedValues, value]);
+      setInputValue('');
+      setIsOpen(false);
+      setHighlightedIndex(-1);
+      
+      // Focus back on input
+      setTimeout(() => {
+        if (inputRef.current) {
+          inputRef.current.focus();
+        }
+      }, 0);
+    }
+  };
+
+  const removeValue = (valueToRemove) => {
+    onChange(selectedValues.filter(v => v !== valueToRemove));
+    
+    // Focus back on input
+    setTimeout(() => {
+      if (inputRef.current) {
+        inputRef.current.focus();
+      }
+    }, 0);
+  };
+
+  const handleOptionClick = (value) => {
+    addValue(value);
+  };
+
+  return (
+    <div className={`relative ${className}`} ref={dropdownRef}>
+      <div className="flex items-center justify-between mb-1">
+        <label className="block text-xs font-medium text-gray-700 dark:text-gray-300">
+          {label}
+        </label>
+        <div className="relative" ref={tooltipRef}>
+          <button
+            type="button"
+            onMouseEnter={() => setShowTooltip(true)}
+            onMouseLeave={() => setShowTooltip(false)}
+            onClick={() => setShowTooltip(!showTooltip)}
+            className="text-gray-400 dark:text-gray-500 hover:text-gray-600 dark:hover:text-gray-300 transition-colors"
+          >
+            <HelpCircle className="h-3 w-3" />
+          </button>
+          {showTooltip && (
+            <div className="absolute right-0 top-full mt-1 w-64 bg-gray-900 dark:bg-gray-700 text-white text-xs rounded-lg p-2 shadow-lg z-50">
+              <div className="space-y-1">
+                <div>• Press <strong>Enter</strong> to search</div>
+                <div>• Press <strong>Tab</strong> to add as bubble</div>
+                <div>• Click from dropdown to select</div>
+                <div>• Use arrow keys to navigate</div>
+              </div>
+              <div className="absolute -top-1 right-2 w-2 h-2 bg-gray-900 dark:bg-gray-700 rotate-45"></div>
+            </div>
+          )}
+        </div>
+      </div>
+      
+      <div className="relative">
+        <div className="w-full min-h-[40px] px-3 py-2 border border-gray-300 dark:border-gray-600 rounded-lg focus-within:ring-2 focus-within:ring-blue-500 focus-within:border-blue-500 bg-white dark:bg-gray-700 flex flex-wrap gap-1 items-center">
+          {/* Selected value bubbles */}
+          {selectedValues.map((value, index) => (
+            <span
+              key={index}
+              className="inline-flex items-center px-2 py-1 text-xs font-medium bg-blue-100 dark:bg-blue-900 text-blue-800 dark:text-blue-200 rounded-md"
+            >
+              {value}
+              <button
+                type="button"
+                onClick={() => removeValue(value)}
+                className="ml-1 text-blue-600 dark:text-blue-300 hover:text-blue-800 dark:hover:text-blue-100"
+              >
+                <X className="h-3 w-3" />
+              </button>
+            </span>
+          ))}
+          
+          {/* Input field */}
+          <input
+            ref={inputRef}
+            type="text"
+            value={inputValue}
+            onChange={handleInputChange}
+            onKeyDown={handleKeyDown}
+            onFocus={() => {
+              if (inputValue && filteredValues.length > 0) {
+                setIsOpen(true);
+              }
+            }}
+            placeholder={selectedValues.length === 0 ? placeholder : ''}
+            className="flex-1 min-w-[120px] outline-none bg-transparent text-sm text-gray-900 dark:text-gray-100 placeholder-gray-500 dark:placeholder-gray-400"
+            autoComplete="off"
+          />
+        </div>
+
+        {/* Dropdown */}
+        {isOpen && filteredValues.length > 0 && (
+          <div className="absolute z-50 w-full mt-1 bg-white dark:bg-gray-800 border border-gray-200 dark:border-gray-600 rounded-lg shadow-lg max-h-60 overflow-y-auto">
+            {filteredValues.map((value, index) => (
+              <button
+                key={index}
+                type="button"
+                className={`w-full text-left px-3 py-2 text-sm hover:bg-gray-100 dark:hover:bg-gray-700 transition-colors ${
+                  index === highlightedIndex 
+                    ? 'bg-blue-100 dark:bg-blue-900 text-blue-800 dark:text-blue-200' 
+                    : 'text-gray-900 dark:text-gray-100'
+                }`}
+                onClick={() => handleOptionClick(value)}
+                onMouseEnter={() => setHighlightedIndex(index)}
+              >
+                {value}
+              </button>
+            ))}
+          </div>
+        )}
+      </div>
+    </div>
+  );
+};
+
 export default MultiSelectFilter;